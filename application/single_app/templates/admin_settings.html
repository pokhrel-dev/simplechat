{% extends "base.html" %}
{% block title %}
    Admin Settings - {{ app_settings.app_title }}
{% endblock %}

{% block head %}
    <!-- <link rel="stylesheet" href="https://cdn.jsdelivr.net/npm/simplemde/dist/simplemde.min.css">
     LOCAL VERSION BELOW
    -->
     <link rel="stylesheet" href="/static/css/simplemde.min.css">

    <style>
        /* Style for the color swatch in the table */
        .color-swatch-container {
            display: flex;
            align-items: center;
        }
        .color-input-swatch {
            display: inline-block;
            width: 25px;
            height: 25px;
            border: 1px solid #ccc;
            border-radius: 4px;
            cursor: pointer;
            vertical-align: middle;
            margin-right: 8px;
        }
        /* Hide the actual color input visually but keep it functional */
        .classification-color-input {
            opacity: 0;
            width: 0;
            height: 0;
            padding: 0;
            border: none;
            position: absolute;
        }
         /* Ensure table cells have consistent vertical alignment */
        #classification-categories-tbody td {
            vertical-align: middle;
        }
        
        /* Ensure external links table cells have consistent vertical alignment */
        #external-links-tbody td {
            vertical-align: middle;
        }
        
        /* Floating Save Button */
        .floating-save-btn {
            position: fixed;
            bottom: 20px;
            right: 20px;
            z-index: 1050;
            padding: 12px 20px;
            font-size: 16px;
            font-weight: 600;
            border-radius: 50px;
            box-shadow: 0 4px 12px rgba(0, 0, 0, 0.15);
            transition: all 0.3s ease;
            min-width: 160px;
        }
        
        .floating-save-btn:hover {
            transform: translateY(-2px);
            box-shadow: 0 6px 20px rgba(0, 0, 0, 0.2);
        }
        
        .floating-save-btn:active {
            transform: translateY(0);
        }
        
        /* Ensure the button is visible above other content */
        .floating-save-btn {
            backdrop-filter: blur(10px);
        }
        
        /* Responsive adjustments */
        @media (max-width: 768px) {
            .floating-save-btn {
                bottom: 15px;
                right: 15px;
                padding: 10px 16px;
                font-size: 14px;
                min-width: 140px;
            }
        }
    </style>
{% endblock %}

{% block content %}
<div id="index-warning-user" class="alert alert-warning" style="display:none;">
    <strong>⚠️ User-index schema mismatch:</strong>
    Missing fields: <span id="missing-fields-user"></span>
    <button id="fix-user-index-btn" class="btn btn-sm btn-primary ms-2">Add missing user-fields</button>
</div>
  
<div id="index-warning-group" class="alert alert-warning" style="display:none;">
    <strong>⚠️ Group-index schema mismatch:</strong>
    Missing fields: <span id="missing-fields-group"></span>
    <button id="fix-group-index-btn" class="btn btn-sm btn-primary ms-2">Add missing group-fields</button>
</div>

<div id="index-warning-public" class="alert alert-warning" style="display:none;">
    <strong>⚠️ Public-index schema mismatch:</strong>
    Missing fields: <span id="missing-fields-public"></span>
    <button id="fix-public-index-btn" class="btn btn-sm btn-primary ms-2">Add missing public-fields</button>
</div>
  
<!-- Flash messages display section -->
{% with messages = get_flashed_messages(with_categories=true) %}
  {% if messages %}
    {% for category, message in messages %}
      <div class="alert alert-{{ category }} alert-dismissible fade show" role="alert">
        {{ message }}
        <button type="button" class="btn-close" data-bs-dismiss="alert" aria-label="Close"></button>
      </div>
    {% endfor %}
  {% endif %}
{% endwith %}

<div class="container">
    <h2>Admin Settings</h2>
    <form method="post" enctype="multipart/form-data" id="admin-settings-form" style="padding-bottom:80px;">
        <p class="text-muted">Use this form to configure the administrative settings for your application.</p>
        <p class="text-muted">
            Version: {{ config['VERSION'] }}
            {% if update_available %}
                <span class="ms-2 badge bg-warning text-dark align-middle"> 
                    New version available, v{{ latest_version }}.
                    <a href="{{ download_url }}" target="_blank" rel="noopener noreferrer" class="link-primary text-decoration-underline">Download here</a>.
                </span>
            {% endif %}
        </p>
        <div class="d-flex align-items-center mb-3">
            <button type="button" class="btn btn-outline-secondary mt-3" id="launch-walkthrough-btn">
                <i class="bi bi-signpost-split"></i> Start Setup Walkthrough
            </button>
        </div>

        <!-- Settings Walkthrough Inline Container -->
        <div id="settings-walkthrough-container" class="card mb-4 shadow-sm" style="display: none;">
            <div class="card-header bg-primary text-white d-flex justify-content-between align-items-center">
                <h5 class="mb-0">Setup Walkthrough</h5>
                <button type="button" class="btn-close btn-close-white" id="close-walkthrough-btn" aria-label="Close"></button>
            </div>
            <div class="card-body">
                <!-- Progress bar -->
                <div class="progress mb-4" style="height: 8px;">
                    <div id="walkthrough-progress" class="progress-bar bg-primary" role="progressbar" style="width: 8%;" aria-valuenow="1" aria-valuemin="0" aria-valuemax="12"></div>
                </div>

                <!-- Step content area -->
                <div id="walkthrough-step-content">
                    <!-- Step 1: App Title and Logo -->
                    <div id="walkthrough-step-1" class="walkthrough-step">
                        <h4>1. Configure Application Basics</h4>
                        <p class="text-muted">Let's set up your Simple Chat instance. Let's start with some basic configuration options.</p>
                        
                        <div class="alert alert-info">
                            <strong>Optional:</strong> Configure your application title and logo.
                        </div>
                        
                        <ul class="list-group mb-4">
                            <li class="list-group-item d-flex justify-content-between align-items-center">
                                <span>Application Title</span>
                                <span class="badge bg-secondary">Optional</span>
                            </li>
                            <li class="list-group-item d-flex justify-content-between align-items-center">
                                <span>Custom Logos (Light & Dark Mode)</span>
                                <span class="badge bg-secondary">Optional</span>
                            </li>
                        </ul>
                        
                        <p>Use the <strong>General</strong> tab to configure these settings.</p>
                    </div>

                    <!-- Step 2: Configure GPT Settings -->
                    <div id="walkthrough-step-2" class="walkthrough-step" style="display: none;">
                        <h4>2. Configure GPT API Settings</h4>
                        <p class="text-muted">Configure the Azure OpenAI GPT API settings.</p>
                        
                        <div class="alert alert-danger">
                            <strong>Required:</strong> GPT API configuration is required for Simple Chat to function.
                        </div>
                        
                        <ul class="list-group mb-4">
                            <li class="list-group-item d-flex justify-content-between align-items-center">
                                <span>GPT Endpoint</span>
                                <span class="badge bg-danger">Required</span>
                            </li>
                            <li class="list-group-item d-flex justify-content-between align-items-center">
                                <span>Authentication</span>
                                <span class="badge bg-danger">Required</span>
                            </li>
                        </ul>
                        
                        <div class="alert alert-info">
                            <strong>API Management Option:</strong> You can configure a direct connection to Azure OpenAI or use Azure API Management (APIM).
                            <i class="bi bi-info-circle ms-2" data-bs-toggle="tooltip" title="APIM provides an additional layer for security, monitoring, and rate limiting. Use APIM when you need centralized API governance or want to isolate direct access to your Azure OpenAI resources."></i>
                        </div>
                        
                        <p>Configure GPT API settings in the <strong>GPT</strong> tab.</p>
                    </div>

                    <!-- Step 3: Select GPT Models -->
                    <div id="walkthrough-step-3" class="walkthrough-step" style="display: none;">
                        <h4>3. Select GPT Models</h4>
                        <p class="text-muted">Now that you've configured the GPT API settings, fetch and select the GPT models to use.</p>
                        
                        <div class="alert alert-danger">
                            <strong>Required:</strong> Select at least one GPT model for users to use.
                        </div>
                        
                        <p class="mb-4">
                            <ol>
                                <li id="fetch-models-step">Click the <strong>"Fetch GPT Models"</strong> button to retrieve available models</li>
                                <li>Select one or more models from the list</li>
                            </ol>
                        </p>
                        
                        <div class="alert alert-info" id="apim-model-note" style="display: none;">
                            <strong>APIM Configuration:</strong> When using APIM, enter model names directly in the "Azure APIM Deployment" field (e.g., "gpt-4o, gpt-35-turbo"). Fetching models is not available with APIM.
                        </div>
                        
                        <div class="alert alert-info">
                            <strong>Note:</strong> Ensure the Service Principal has been assigned the Cognitive Service OpenAI User role on the Azure OpenAI endpoint.
                        </div>
                    </div>

                    <!-- Step 4: Workspaces -->
                    <div id="walkthrough-step-4" class="walkthrough-step" style="display: none;">
                        <h4>4. Configure Workspaces</h4>
                        <p class="text-muted">Enable workspace features for your users.</p>
                        
                        <div class="alert alert-info">
                            <strong>Optional:</strong> Enable personal and group workspaces for document management.
                        </div>
                        
                        <ul class="list-group mb-4">
                            <li class="list-group-item d-flex justify-content-between align-items-center">
                                <span>Personal Workspaces</span>
                                <span class="badge bg-secondary">Optional</span>
                            </li>
                            <li class="list-group-item d-flex justify-content-between align-items-center">
                                <span>Group Workspaces</span>
                                <span class="badge bg-secondary">Optional</span>
                            </li>
                        </ul>
                        
                        <p class="alert alert-warning">
                            <strong>Important:</strong> If you enable either workspace feature, you will need to configure additional services in the next steps.
                        </p>
                    </div>

                    <!-- Step 5: Embedding Settings -->
                    <div id="walkthrough-step-5" class="walkthrough-step" style="display: none;">
                        <h4>5. Configure Embedding API Settings</h4>
                        <p class="text-muted">Configure the embedding service for document processing.</p>
                        
                        <div id="embedding-requirement-alert" class="alert alert-danger">
                            <strong>Required:</strong> Embedding API configuration is required if workspaces are enabled.
                        </div>
                        
                        <ul class="list-group mb-4">
                            <li class="list-group-item d-flex justify-content-between align-items-center">
                                <span>Embedding Endpoint</span>
                                <span id="embedding-required-badge" class="badge bg-danger">Required</span>
                            </li>
                            <li class="list-group-item d-flex justify-content-between align-items-center">
                                <span>Authentication</span>
                                <span id="embedding-auth-badge" class="badge bg-danger">Required</span>
                            </li>
                            <li class="list-group-item d-flex justify-content-between align-items-center">
                                <span>Fetch Models</span>
                                <span id="fetch-models-badge" class="badge bg-danger">Required</span>
                            </li>
                        </ul>
                        
                        <div class="alert alert-info">
                            <strong>API Management Option:</strong> You can configure a direct connection to Azure OpenAI or use Azure API Management (APIM).
                            <i class="bi bi-info-circle ms-2" data-bs-toggle="tooltip" title="APIM provides an additional layer for security, monitoring, and rate limiting. APIM requires manual model configuration as the fetch functionality is not available."></i>
                        </div>
                        
                        <div class="alert alert-info">
                            <strong>Note:</strong> Ensure the Service Principal has been assigned the Cognitive Service OpenAI User role on the Azure OpenAI endpoint.
                        </div>
                    </div>

                    <!-- Step 6: AI Search Settings -->
                    <div id="walkthrough-step-6" class="walkthrough-step" style="display: none;">
                        <h4>6. Configure Azure AI Search</h4>
                        <p class="text-muted">Configure Azure AI Search for document indexing.</p>
                        
                        <div id="ai-search-requirement-alert" class="alert alert-danger">
                            <strong>Required:</strong> Azure AI Search is required if workspaces are enabled.
                        </div>
                        
                        <ul class="list-group mb-4">
                            <li class="list-group-item d-flex justify-content-between align-items-center">
                                <span>AI Search Endpoint</span>
                                <span id="search-endpoint-badge" class="badge bg-danger">Required</span>
                            </li>
                            <li class="list-group-item d-flex justify-content-between align-items-center">
                                <span>Authentication</span>
                                <span id="search-auth-badge" class="badge bg-danger">Required</span>
                            </li>
                        </ul>
                        
                        <div class="alert alert-info">
                            <strong>API Management Option:</strong> You can configure a direct connection to Azure AI Search or use Azure API Management (APIM).
                            <i class="bi bi-info-circle ms-2" data-bs-toggle="tooltip" title="APIM provides an additional layer for security, monitoring, and rate limiting. Use APIM when you need centralized API governance or want to isolate direct access to your Azure resources."></i>
                        </div>
                    </div>

                    <!-- Step 7: Document Intelligence -->
                    <div id="walkthrough-step-7" class="walkthrough-step" style="display: none;">
                        <h4>7. Configure Document Intelligence</h4>
                        <p class="text-muted">Configure Azure Document Intelligence for processing documents.</p>
                        
                        <div id="doc-intelligence-requirement-alert" class="alert alert-danger">
                            <strong>Required:</strong> Document Intelligence is required if workspaces are enabled.
                        </div>
                        
                        <ul class="list-group mb-4">
                            <li class="list-group-item d-flex justify-content-between align-items-center">
                                <span>Document Intelligence Endpoint</span>
                                <span id="doc-endpoint-badge" class="badge bg-danger">Required</span>
                            </li>
                            <li class="list-group-item d-flex justify-content-between align-items-center">
                                <span>Authentication</span>
                                <span id="doc-auth-badge" class="badge bg-danger">Required</span>
                            </li>
                        </ul>
                        
                        <div class="alert alert-info">
                            <strong>API Management Option:</strong> You can configure a direct connection to Document Intelligence or use Azure API Management (APIM).
                            <i class="bi bi-info-circle ms-2" data-bs-toggle="tooltip" title="APIM provides an additional layer for security, monitoring, and rate limiting. Use APIM when you need centralized API governance or want to isolate direct access to your Azure resources."></i>
                        </div>
                    </div>

                    <!-- Step 8: Video File Support -->
                    <div id="walkthrough-step-8" class="walkthrough-step" style="display: none;">
                        <h4>8. Enable Video File Support</h4>
                        <p class="text-muted">Configure support for video file processing.</p>
                        
                        <div id="video-support-requirement-alert" class="alert alert-danger">
                            <strong>Required:</strong> Video support configuration is required if workspaces are enabled.
                        </div>
                        
                        <p class="mb-3">Use the <strong>Video Support</strong> settings in the Workspaces tab to enable and configure video file processing.</p>
                        
                        <ul class="list-group mb-4">
                            <li class="list-group-item d-flex justify-content-between align-items-center">
                                <span>Video Indexer Endpoint</span>
                                <span id="video-endpoint-badge" class="badge bg-danger">Required</span>
                            </li>
                            <li class="list-group-item d-flex justify-content-between align-items-center">
                                <span>Video Indexer API Key</span>
                                <span class="badge bg-secondary">Optional</span>
                            </li>
                        </ul>
                    </div>

                    <!-- Step 9: Audio File Support -->
                    <div id="walkthrough-step-9" class="walkthrough-step" style="display: none;">
                        <h4>9. Enable Audio File Support</h4>
                        <p class="text-muted">Configure support for audio file processing.</p>
                        
                        <div id="audio-support-requirement-alert" class="alert alert-danger">
                            <strong>Required:</strong> Audio support configuration is required if workspaces are enabled.
                        </div>
                        
                        <p class="mb-3">Use the <strong>Audio Support</strong> settings in the Workspaces tab to enable and configure audio file processing.</p>
                        
                        <ul class="list-group mb-4">
                            <li class="list-group-item d-flex justify-content-between align-items-center">
                                <span>Speech Service Endpoint</span>
                                <span id="audio-endpoint-badge" class="badge bg-danger">Required</span>
                            </li>
                            <li class="list-group-item d-flex justify-content-between align-items-center">
                                <span>Speech Service Key</span>
                                <span id="audio-key-badge" class="badge bg-danger">Required</span>
                            </li>
                        </ul>
                    </div>

                    <!-- Step 10: Content Safety -->
                    <div id="walkthrough-step-10" class="walkthrough-step" style="display: none;">
                        <h4>10. Content Safety Settings</h4>
                        <p class="text-muted">Configure content safety features.</p>
                        
                        <div class="alert alert-info">
                            <strong>Optional:</strong> Enable content safety features to filter inappropriate content.
                        </div>
                    </div>

                    <!-- Step 11: User Feedback and Archiving -->
                    <div id="walkthrough-step-11" class="walkthrough-step" style="display: none;">
                        <h4>11. User Feedback and Conversation Archiving</h4>
                        <p class="text-muted">Configure user feedback and conversation archiving features.</p>
                        
                        <div class="alert alert-info">
                            <strong>Optional:</strong> Enable user feedback and conversation archiving.
                        </div>
                        
                        <ul class="list-group mb-4">
                            <li class="list-group-item d-flex justify-content-between align-items-center">
                                <span>User Feedback</span>
                                <span class="badge bg-secondary">Optional</span>
                            </li>
                            <li class="list-group-item d-flex justify-content-between align-items-center">
                                <span>Conversation Archiving</span>
                                <span class="badge bg-secondary">Optional</span>
                            </li>
                        </ul>
                    </div>

                    <!-- Step 12: Enhanced Citations and Image Generation -->
                    <div id="walkthrough-step-12" class="walkthrough-step" style="display: none;">
                        <h4>12. Enhanced Citations and Image Generation</h4>
                        <p class="text-muted">Configure additional features.</p>
                        
                        <div class="alert alert-info">
                            <strong>Optional:</strong> Enable enhanced citations and image generation features.
                        </div>
                        
                        <ul class="list-group mb-4">
                            <li class="list-group-item d-flex justify-content-between align-items-center">
                                <span>Enhanced Citations</span>
                                <span class="badge bg-secondary">Optional</span>
                            </li>
                            <li class="list-group-item d-flex justify-content-between align-items-center">
                                <span>Image Generation</span>
                                <span class="badge bg-secondary">Optional</span>
                            </li>
                        </ul>
                        
                        <div class="alert alert-success">
                            <strong>Congratulations!</strong> You've completed the initial setup walkthrough. You can now continue to configure your Simple Chat instance in detail.
                        </div>
                    </div>
                </div>

                <!-- Navigation buttons -->
                <div class="mt-3 d-flex justify-content-between">
                    <button type="button" class="btn btn-secondary" id="walkthrough-prev-btn">Previous</button>
                    <div>
                        <button type="button" class="btn btn-primary" id="walkthrough-next-btn">Next</button>
                        <button type="button" class="btn btn-success" id="walkthrough-finish-btn" style="display: none;">Finish Setup and Save</button>
                    </div>
                </div>
            </div>
        </div>
        
        <!-- Hide tabs when left navigation is enabled -->
        {% set nav_layout = user_settings.get('settings', {}).get('navLayout') %}
        {% if not (nav_layout == 'sidebar' or (not nav_layout and app_settings.enable_left_nav_default)) %}
        <ul class="nav nav-tabs" id="adminSettingsTab" role="tablist">
            <!-- Core Settings -->
            <li class="nav-item" role="presentation">
                <button class="nav-link active" id="general-tab" data-bs-toggle="tab" data-bs-target="#general"
                    type="button" role="tab" aria-controls="general" aria-selected="true">
                    General
                </button>
            </li>
            
            <!-- AI Models Group -->
            <li class="nav-item" role="presentation">
                <button class="nav-link" id="ai-models-tab" data-bs-toggle="tab" data-bs-target="#ai-models"
                    type="button" role="tab" aria-controls="ai-models" aria-selected="false">
                    AI Models
                </button>
            </li>
            
            <!-- Content Processing Group -->
            <li class="nav-item" role="presentation">
                <button class="nav-link" id="search-extract-tab" data-bs-toggle="tab" data-bs-target="#search-extract"
                    type="button" role="tab" aria-controls="search-extract" aria-selected="false">
                    Search and Extract
                </button>
            </li>
            <li class="nav-item" role="presentation">
                <button class="nav-link" id="workspaces-tab" data-bs-toggle="tab" data-bs-target="#workspaces" type="button"
                    role="tab" aria-controls="workspaces" aria-selected="false">
                    Workspaces
                </button>
            </li>
            <li class="nav-item" role="presentation">
                <button class="nav-link" id="citation-tab" data-bs-toggle="tab" data-bs-target="#citation"
                    type="button" role="tab" aria-controls="citation" aria-selected="false">
                    Citations
                </button>
            </li>
            
            <!-- Security -->
            <li class="nav-item" role="presentation">
                <button class="nav-link" id="safety-tab" data-bs-toggle="tab" data-bs-target="#safety"
                    type="button" role="tab" aria-controls="safety" aria-selected="false">
                    Safety
                </button>
            </li>
            
            <!-- User Features -->
            <li class="nav-item" role="presentation">
                <button class="nav-link" id="agents-tab" data-bs-toggle="tab" data-bs-target="#agents" type="button" role="tab" aria-controls="agents" aria-selected="false">
                    Agents
                </button>
            </li>
            
            <!-- System Administration -->
            <li class="nav-item" role="presentation">
                <button class="nav-link" id="scale-tab" data-bs-toggle="tab" data-bs-target="#scale"
                    type="button" role="tab" aria-controls="scale" aria-selected="false">
                    Scale
                </button>
            </li>
            <li class="nav-item" role="presentation">
                <button class="nav-link" id="logging-tab" data-bs-toggle="tab" data-bs-target="#logging" type="button" role="tab" aria-controls="logging" aria-selected="false">
                    Logging
                </button>
            </li>
        </ul>
        {% endif %}
        
        <div class="tab-content mt-3" id="adminSettingsTabContent">
            <!-- Agents Tab Content (Consolidated: Agents + Actions) -->
            <div class="tab-pane fade" id="agents" role="tabpanel" aria-labelledby="agents-tab">
                
                <p class="text-muted">
                    Configure AI agents and actions for enhanced functionality. Agents provide AI-driven task automation while Actions extend functionality with custom tools and integrations.
                </p>
                
                <div class="alert alert-warning mb-3" role="alert">
                    <strong>Note:</strong> All changes to global agents and actions require a restart of the web app to take effect.
                </div>

                <!-- Agents Configuration Section -->
                <div class="card p-3 mb-4" id="agents-configuration">
                    <h5 class="card-title">
                        <i class="bi bi-robot me-2"></i>Agents Configuration
                    </h5>
                    <p class="text-muted small">
                        Configure AI agents powered by Semantic Kernel for task automation and orchestration.
                    </p>
                <div class="mb-3">
                    <div class="form-check form-switch mb-2">
                        <input class="form-check-input" type="checkbox" role="switch" id="toggle-enable-agents-agents" name="enable_semantic_kernel" {% if settings.enable_semantic_kernel %}checked{% endif %}>
                        <label class="form-check-label ms-2" for="toggle-enable-agents-agents">Enable Agents</label>
                        <i class="bi bi-info-circle ms-2" data-bs-toggle="tooltip" title="Enable the agents system powered by Semantic Kernel for AI-driven task automation and orchestration."></i>
                    </div>
                    <div id="per-user-sk-restart-msg" class="text-muted small mb-2" style="display:none;">Requires a restart to take effect.</div>
                </div>
                {% if not settings.enable_semantic_kernel %}
                    <div class="alert alert-info">
                        <strong>Agents UI is not available while agents are disabled.</strong>
                    </div>
                {% else %}
                    <div>
                        <div class="form-check form-switch mb-2">
                            <input class="form-check-input" type="checkbox" role="switch" id="toggle-per-user-sk" name="per_user_semantic_kernel" {% if settings.per_user_semantic_kernel %}checked{% endif %} {% if not settings.enable_semantic_kernel %}disabled{% endif %}>
                            <label class="form-check-label ms-2" for="toggle-per-user-sk">Workspace Mode (workspace-specific agents/plugins and disables global configuration)</label>
                            <i class="bi bi-info-circle ms-2" data-bs-toggle="tooltip" title="If enabled, each user gets their own agent/plugin set. If disabled, all users share the same global set."></i>
                        </div>
                        {% if settings.per_user_semantic_kernel %}
                            <!-- Agent Feature Flags -->
                            <div class="card p-3 mb-3" id="agent-toggles-card">
                                <h6 class="mb-2">Workspace Feature Toggles</h6>
                                <div class="form-check form-switch mb-2">
                                    <input class="form-check-input" type="checkbox" role="switch" id="toggle-allow-user-agents" name="allow_user_agents" {% if settings.allow_user_agents %}checked{% endif %}>
                                    <label class="form-check-label ms-2" for="toggle-allow-user-agents">Allow User Agents</label>
                                    <i class="bi bi-info-circle ms-2" data-bs-toggle="tooltip" title="Allow users to create and manage their own workspace-level agents for personal use and customization."></i>
                                </div>
                                <div class="form-check form-switch mb-2">
                                    <input class="form-check-input" type="checkbox" role="switch" id="toggle-allow-group-agents" name="allow_group_agents" {% if settings.allow_group_agents %}checked{% endif %}>
                                    <label class="form-check-label ms-2" for="toggle-allow-group-agents">Allow Group Agents</label>
                                    <i class="bi bi-info-circle ms-2" data-bs-toggle="tooltip" title="Allow users to create and manage group-level agents that can be shared within workgroups and teams."></i>
                                </div>
                                <div class="form-check form-switch mb-2">
                                    <input class="form-check-input" type="checkbox" role="switch" id="toggle-allow-user-custom-agent-endpoints" name="allow_user_custom_agent_endpoints" {% if settings.allow_user_custom_agent_endpoints %}checked{% endif %}>
                                    <label class="form-check-label ms-2" for="toggle-allow-user-custom-agent-endpoints">Allow User Custom Agent Endpoints</label>
                                    <i class="bi bi-info-circle ms-2" data-bs-toggle="tooltip" title="Allow users to configure custom API endpoints for their personal agents to connect to external services and models."></i>
                                </div>
                                <div class="form-check form-switch mb-2">
                                    <input class="form-check-input" type="checkbox" role="switch" id="toggle-allow-group-custom-agent-endpoints" name="allow_group_custom_agent_endpoints" {% if settings.allow_group_custom_agent_endpoints %}checked{% endif %}>
                                    <label class="form-check-label ms-2" for="toggle-allow-group-custom-agent-endpoints">Allow Group Custom Agent Endpoints</label>
                                    <i class="bi bi-info-circle ms-2" data-bs-toggle="tooltip" title="Allow users to configure custom API endpoints for group-level agents to connect to shared external services and models."></i>
                                </div>
                                <div class="form-check form-switch mb-2">
                                    <input class="form-check-input" type="checkbox" role="switch" id="toggle-merge-global-sk" name="merge_global_semantic_kernel_with_workspace" {% if settings.merge_global_semantic_kernel_with_workspace %}checked{% endif %}>
                                    <label class="form-check-label ms-2" for="toggle-merge-global-sk">Merge Global Agents/Plugins into Workspace</label>
                                    <i class="bi bi-info-circle ms-2" data-bs-toggle="tooltip" title="If enabled, workspace agents/plugins will include global ones as well."></i>
                                </div>
                            </div>
                            <!-- End Agent Feature Flags -->
                            
                        {% endif %}
                        <!-- Orchestration Settings Card -->
                        <div class="d-flex justify-content-between align-items-center mb-3">
                            <h4>Agent Orchestration Settings</h4>
                        </div>
                        <div class="card p-3 mb-3">
                            <p class="text-muted mb-1">Configure how the chat system orchestrates agents (single or multi-agent group chat).</p>
                            <div class="mb-3">
                                <label for="orchestration_type" class="form-label">Orchestration Type</label>
                                <select class="form-select" id="orchestration_type" name="orchestration_type"></select>
                            </div>
                            <div class="mb-3" id="max_rounds_per_agent_group" style="display:none;">
                                <label for="max_rounds_per_agent" class="form-label">Max Rounds Per Agent (Group Chat)</label>
                                <input type="number" class="form-control" id="max_rounds_per_agent" name="max_rounds_per_agent" min="1" value="1">
                            </div>
                            <button type="button" class="btn btn-primary" id="save-orchestration-settings-btn">Save Orchestration Settings</button>
                        </div>
                        <div class="d-flex justify-content-between align-items-center mb-3">
                            <h4>Global  Agents</h4>
                            <button type="button" class="btn btn-primary" id="add-agent-btn">Add Agent</button>
                        </div>
                        <div class="mb-3 d-flex align-items-center">
                            {% if settings.orchestration_type == "default_agent" %}
                                <label for="default-agent-select" class="form-label me-2 mb-0">Selected Agent:</label>
                            {% else %}
                                <label for="default-agent-select" class="form-label me-2 mb-0">Orchestrator Agent:</label>
                            {% endif %}
                            <select id="default-agent-select" class="form-select w-auto" style="min-width:200px;"></select>
                            <span id="default-agent-select-msg" class="ms-2 text-muted small"></span>
                        </div>
                        <table class="table table-bordered" id="agents-table">
                            <thead>
                                <tr>
                                    <th>Name</th>
                                    <th>Display Name</th>
                                    <th>Description</th>
                                    {% if settings.orchestration_type == "default_agent" %}
                                        <th>Selected Agent</th>
                                    {% else %}
                                        <th>Orchestrator Agent</th>
                                    {% endif %}
                                    <th>Actions</th>
                                </tr>
                            </thead>
                            <tbody id="agents-table-body"></tbody>
                        </table>
                    </div>
                {% endif %}
                </div>

                <!-- Actions Configuration Section -->
                <div class="card p-3 mb-4" id="actions-configuration">
                    <h5 class="card-title">
                        <i class="bi bi-plugin me-2"></i>Actions Configuration
                    </h5>
                    <p class="text-muted small">
                        Configure custom actions and tools to extend functionality with integrations and specialized capabilities.
                    </p>

                    {% if not settings.enable_semantic_kernel %}
                        <div class="alert alert-info">
                            <strong>Actions are not available while agents are disabled.</strong> Enable agents above to configure actions.
                        </div>
                    {% else %}
                        <div>
                            <div class="d-flex justify-content-between align-items-center mb-3">
                                <h6>Global Actions</h6>
                                <button type="button" class="btn btn-primary btn-sm" id="add-plugin-btn">Add Action</button>
                            </div>
                            {% if settings.per_user_semantic_kernel %}
                            <!-- Action Feature Flags -->
                                <div class="card p-3 mb-3" id="plugin-feature-toggles">
                                    <h6 class="mb-2">Workspace Action Feature Toggles</h6>
                                    <div class="form-check form-switch mb-2">
                                        <input class="form-check-input" type="checkbox" role="switch" id="toggle-allow-user-plugins" name="allow_user_plugins" {% if settings.allow_user_plugins %}checked{% endif %}>
                                        <label class="form-check-label ms-2" for="toggle-allow-user-plugins">Allow User Actions</label>
                                        <i class="bi bi-info-circle ms-2" data-bs-toggle="tooltip" title="Allow users to create and manage their own workspace-level actions/plugins for personal use."></i>
                                    </div>
                                    <div class="form-check form-switch mb-2">
                                        <input class="form-check-input" type="checkbox" role="switch" id="toggle-allow-group-plugins" name="allow_group_plugins" {% if settings.allow_group_plugins %}checked{% endif %}>
                                        <label class="form-check-label ms-2" for="toggle-allow-group-plugins">Allow Group Actions</label>
                                        <i class="bi bi-info-circle ms-2" data-bs-toggle="tooltip" title="Allow users to create and manage group-level actions/plugins that can be shared within workgroups."></i>
                                    </div>
                                </div>
                            {% endif %}
                            
                            <!-- Core Plugin Toggles -->
                            <div class="card p-3 mb-3" id="core-plugin-toggles">
                                <h6 class="mb-2">Core Action Toggles</h6>
                                <div class="form-check form-switch mb-2">
                                    <input class="form-check-input" type="checkbox" role="switch" id="toggle-time-plugin" name="enable_time_plugin" {% if settings.enable_time_plugin %}checked{% endif %}>
                                    <label class="form-check-label ms-2" for="toggle-time-plugin">Enable Time Action</label>
                                    <i class="bi bi-info-circle ms-2" data-bs-toggle="tooltip" title="Enables agents to get current date, time, and perform time-related calculations and conversions."></i>
                                </div>
                                <div class="form-check form-switch mb-2">
                                    <input class="form-check-input" type="checkbox" role="switch" id="toggle-http-plugin" name="enable_http_plugin" {% if settings.enable_http_plugin %}checked{% endif %}>
                                    <label class="form-check-label ms-2" for="toggle-http-plugin">Enable HTTP Action</label>
                                    <i class="bi bi-info-circle ms-2" data-bs-toggle="tooltip" title="Enables agents to make HTTP requests to websites for data retrieval and integration."></i>
                                </div>
                                <div class="form-check form-switch mb-2">
                                    <input class="form-check-input" type="checkbox" role="switch" id="toggle-wait-plugin" name="enable_wait_plugin" {% if settings.enable_wait_plugin %}checked{% endif %}>
                                    <label class="form-check-label ms-2" for="toggle-wait-plugin">Enable Wait Action</label>
                                    <i class="bi bi-info-circle ms-2" data-bs-toggle="tooltip" title="Enables agents to pause execution for specified time periods, useful for delays and timing control in workflows."></i>
                                </div>
                                <div class="form-check form-switch mb-2">
                                    <input class="form-check-input" type="checkbox" role="switch" id="toggle-math-plugin" name="enable_math_plugin" {% if settings.enable_math_plugin %}checked{% endif %}>
                                    <label class="form-check-label ms-2" for="toggle-math-plugin">Enable Math Action</label>
                                    <i class="bi bi-info-circle ms-2" data-bs-toggle="tooltip" title="Enables agents to perform mathematical calculations, solve equations, and handle complex mathematical operations."></i>
                                </div>
                                <div class="form-check form-switch mb-2">
                                    <input class="form-check-input" type="checkbox" role="switch" id="toggle-text-plugin" name="enable_text_plugin" {% if settings.enable_text_plugin %}checked{% endif %}>
                                    <label class="form-check-label ms-2" for="toggle-text-plugin">Enable Text Action</label>
                                    <i class="bi bi-info-circle ms-2" data-bs-toggle="tooltip" title="Enables agents to perform text processing operations like formatting, validation, and manipulation of strings and text content."></i>
                                </div>
                                <div class="form-check form-switch mb-2">
                                    <input class="form-check-input" type="checkbox" role="switch" id="toggle-default-embedding-model-plugin" name="enable_default_embedding_model_plugin" {% if settings.enable_default_embedding_model_plugin %}checked{% endif %}>
                                    <label class="form-check-label ms-2" for="toggle-default-embedding-model-plugin">Enable Default Embedding Model Action</label>
                                    <i class="bi bi-info-circle ms-2" data-bs-toggle="tooltip" title="Enables agents to access and use the default embedding model for text similarity and vector operations."></i>
                                </div>
                                <div class="form-check form-switch mb-2">
                                    <input class="form-check-input" type="checkbox" role="switch" id="toggle-fact-memory-plugin" name="enable_fact_memory_plugin" {% if settings.enable_fact_memory_plugin %}checked{% endif %}>
                                    <label class="form-check-label ms-2" for="toggle-fact-memory-plugin">Enable Fact Memory Action</label>
                                    <i class="bi bi-info-circle ms-2" data-bs-toggle="tooltip" title="Enables agents to store and retrieve facts and information across conversations for improved memory and context retention."></i>
                                </div>
                            </div>
                            <table class="table table-bordered" id="plugins-table">
                                <thead>
                                    <tr>
                                        <th>Display Name</th>
                                        <th>Description</th>
                                        <th>Actions</th>
                                    </tr>
                                </thead>
                                <tbody id="admin-plugins-table-body"></tbody>
                            </table>
                        </div>
                    {% endif %}
                </div>
            </div>


            <!-- Logging Tab Content -->
            <div class="tab-pane fade" id="logging" role="tabpanel" aria-labelledby="logging-tab">
                <p class="text-muted">
                    Configure logging settings for monitoring, debugging, and auditing purposes. These settings control various types of logging throughout the application including application insights, debug messages, and file processing events.
                </p>
                
                <div class="card p-3 mb-3" id="application-insights-section">
                    <h5>
                        <i class="bi bi-graph-up me-2"></i>Application Insights Logging
                    </h5>
                    <p class="text-muted">Enable global logging to Application Insights for all agents and orchestration events.</p>
                    <div class="form-check form-switch mb-3">
                        <input class="form-check-input" type="checkbox" role="switch" id="enable_appinsights_global_logging" name="enable_appinsights_global_logging" {% if settings.enable_appinsights_global_logging %}checked{% endif %}>
                        <label class="form-check-label ms-2" for="enable_appinsights_global_logging">
                            Enable Application Insights Global Logging
                        </label>
                        <i class="bi bi-info-circle ms-2" data-bs-toggle="tooltip" title="Toggle to enable or disable global logging to Application Insights for all agents and orchestration events."></i>
                    </div>
                    <div class="alert alert-warning mt-3" role="alert">
                        <strong>Note:</strong> Changing this setting requires an application restart to take effect.
                    </div>
                </div>
                
                <div class="card p-3 mb-3" id="debug-logging-section">
                    <h5>
                        <i class="bi bi-bug me-2"></i>Debug Logging
                    </h5>
                    <p class="text-muted">Control debug print statements across the application for development and troubleshooting.</p>
                    <div class="form-check form-switch mb-3">
                        <input class="form-check-input" type="checkbox" role="switch" id="enable_debug_logging" name="enable_debug_logging" {% if settings.enable_debug_logging %}checked{% endif %} onchange="toggleTimeControls('debug')">
                        <label class="form-check-label ms-2" for="enable_debug_logging">
                            Enable Debug Logging
                        </label>
                        <i class="bi bi-info-circle ms-2" data-bs-toggle="tooltip" title="Toggle to enable or disable debug print statements across the application for troubleshooting and development."></i>
                    </div>
                    
                    <!-- Time-based turnoff controls for Debug Logging -->
                    <div id="debug-time-controls" class="mt-3" style="{% if not settings.enable_debug_logging %}display: none;{% endif %}">
                        <div class="form-check form-switch mb-3">
                            <input class="form-check-input" type="checkbox" role="switch" id="enable_debug_logging_timer" name="enable_debug_logging_timer" {% if settings.debug_logging_timer_enabled %}checked{% endif %} onchange="toggleTimerInputs('debug')">
                            <label class="form-check-label ms-2" for="enable_debug_logging_timer">
                                Enable Time-based Auto Turnoff
                            </label>
                            <i class="bi bi-clock ms-2" data-bs-toggle="tooltip" title="Automatically disable debug logging after a specified time period to manage cost and risk."></i>
                        </div>
                        
                        <div id="debug-timer-inputs" class="row g-3" style="{% if not settings.debug_logging_timer_enabled %}display: none;{% endif %}">
                            <div class="col-md-4">
                                <label for="debug_timer_value" class="form-label">Duration</label>
                                <input type="number" class="form-control" id="debug_timer_value" name="debug_timer_value" min="1" max="120" value="{{ settings.debug_timer_value or 1 }}">
                            </div>
                            <div class="col-md-4">
                                <label for="debug_timer_unit" class="form-label">Time Unit</label>
                                <select class="form-select" id="debug_timer_unit" name="debug_timer_unit">
                                    <option value="minutes" {% if settings.debug_timer_unit == 'minutes' %}selected{% endif %}>Minutes (1-120)</option>
                                    <option value="hours" {% if settings.debug_timer_unit == 'hours' %}selected{% endif %}>Hours (1-24)</option>
                                    <option value="days" {% if settings.debug_timer_unit == 'days' %}selected{% endif %}>Days (1-7)</option>
                                    <option value="weeks" {% if settings.debug_timer_unit == 'weeks' %}selected{% endif %}>Weeks (1-52)</option>
                                </select>
                            </div>
                            <div class="col-md-4">
                                <label class="form-label">Will turn off at:</label>
                                <div id="debug-turnoff-time" class="form-control-plaintext text-info fw-bold">
                                    {% if settings.debug_logging_turnoff_time %}
                                        {% if settings.debug_logging_turnoff_time is string %}
                                            {{ settings.debug_logging_turnoff_time }}
                                        {% else %}
                                            {{ settings.debug_logging_turnoff_time.strftime('%Y-%m-%d %H:%M:%S') }}
                                        {% endif %}
                                    {% else %}
                                        Will be calculated when saved
                                    {% endif %}
                                </div>
                            </div>
                        </div>
                    </div>
                    
                    <div class="alert alert-info mt-2" role="alert">
                        <strong>Info:</strong> This controls all DEBUG print statements throughout the application. Useful for development and troubleshooting. Tokens and keys will be collected during this process.
                    </div>
                </div>
                
                <div class="card p-3 mb-3" id="file-processing-logs-section">
                    <h5>
                        <i class="bi bi-file-earmark-text me-2"></i>File Process Logging
                    </h5>
                    <p class="text-muted">Enable logging of file processing events for debugging and auditing purposes. Logs are stored in the file_processing container in Cosmos DB.</p>
                    <div class="form-check form-switch mb-3">
                        <input class="form-check-input" type="checkbox" role="switch" id="enable_file_processing_logs" name="enable_file_processing_logs" {% if settings.enable_file_processing_logs %}checked{% endif %} onchange="toggleTimeControls('file')">
                        <label class="form-check-label ms-2" for="enable_file_processing_logs">
                            Enable File Processing Logs
                        </label>
                        <i class="bi bi-info-circle ms-2" data-bs-toggle="tooltip" title="Toggle to enable or disable logging of file processing events for debugging and auditing purposes."></i>
                    </div>
                    
                    <!-- Time-based turnoff controls for File Processing Logs -->
                    <div id="file-time-controls" class="mt-3" style="{% if not settings.enable_file_processing_logs %}display: none;{% endif %}">
                        <div class="form-check form-switch mb-3">
                            <input class="form-check-input" type="checkbox" role="switch" id="enable_file_processing_logs_timer" name="enable_file_processing_logs_timer" {% if settings.file_processing_logs_timer_enabled %}checked{% endif %} onchange="toggleTimerInputs('file')">
                            <label class="form-check-label ms-2" for="enable_file_processing_logs_timer">
                                Enable Time-based Auto Turnoff
                            </label>
                            <i class="bi bi-clock ms-2" data-bs-toggle="tooltip" title="Automatically disable file processing logs after a specified time period to manage cost and risk."></i>
                        </div>
                        
                        <div id="file-timer-inputs" class="row g-3" style="{% if not settings.file_processing_logs_timer_enabled %}display: none;{% endif %}">
                            <div class="col-md-4">
                                <label for="file_timer_value" class="form-label">Duration</label>
                                <input type="number" class="form-control" id="file_timer_value" name="file_timer_value" min="1" max="120" value="{{ settings.file_timer_value or 1 }}">
                            </div>
                            <div class="col-md-4">
                                <label for="file_timer_unit" class="form-label">Time Unit</label>
                                <select class="form-select" id="file_timer_unit" name="file_timer_unit">
                                    <option value="minutes" {% if settings.file_timer_unit == 'minutes' %}selected{% endif %}>Minutes (1-120)</option>
                                    <option value="hours" {% if settings.file_timer_unit == 'hours' %}selected{% endif %}>Hours (1-24)</option>
                                    <option value="days" {% if settings.file_timer_unit == 'days' %}selected{% endif %}>Days (1-7)</option>
                                    <option value="weeks" {% if settings.file_timer_unit == 'weeks' %}selected{% endif %}>Weeks (1-52)</option>
                                </select>
                            </div>
                            <div class="col-md-4">
                                <label class="form-label">Will turn off at:</label>
                                <div id="file-turnoff-time" class="form-control-plaintext text-info fw-bold">
                                    {% if settings.file_processing_logs_turnoff_time %}
                                        {% if settings.file_processing_logs_turnoff_time is string %}
                                            {{ settings.file_processing_logs_turnoff_time }}
                                        {% else %}
                                            {{ settings.file_processing_logs_turnoff_time.strftime('%Y-%m-%d %H:%M:%S') }}
                                        {% endif %}
                                    {% else %}
                                        Will be calculated when saved
                                    {% endif %}
                                </div>
                            </div>
                        </div>
                    </div>
                </div>
            </div>
            
            <div class="tab-pane fade show active" id="general" role="tabpanel" aria-labelledby="general-tab">
                
                 <p class="text-muted">
                    Configure general application settings, including the application's title, logo, and landing page text.
                </p>
                <div class="card p-3 mb-3" id="branding-section">
                    <h5>
                        <i class="bi bi-palette me-2"></i>Branding
                    </h5>
                    <p class="text-muted small">
                        Configure your application's title, logo, and branding elements.
                    </p>
                    <div class="mb-3">
                        <label for="app_title" class="form-label">Application Title</label>
                        <input type="text" class="form-control" id="app_title" name="app_title" value="{{ settings.app_title }}">
                    </div>
                    <h6 class="mt-3">Logo Settings</h6>
                    <div class="form-group form-check form-switch mb-3">
                        <input type="checkbox" class="form-check-input" id="show_logo" name="show_logo"
                            {% if settings.show_logo %}checked{% endif %}>
                        <label class="form-check-label ms-2" for="show_logo">Show Logo</label>
                        <i class="bi bi-info-circle ms-2" data-bs-toggle="tooltip" title="Display the application logo in the header and navigation areas of the interface."></i>
                    </div>
                    <div class="form-group form-check form-switch mb-3">
                        <input type="checkbox" class="form-check-input" id="hide_app_title" name="hide_app_title"
                            {% if settings.hide_app_title %}checked{% endif %}>
                        <label class="form-check-label ms-2" for="hide_app_title">Hide Application Title</label>
                        <i class="bi bi-info-circle ms-2" data-bs-toggle="tooltip" title="Hide the application title from the header and navigation, showing only the logo if enabled."></i>
                    </div>
                    <div class="form-group mb-3">
                        <label for="logo_file">Upload Custom Logo (Light Mode)</label>
                        <input type="file" class="form-control" name="logo_file" id="logo_file" accept=".png,.jpg,.jpeg">
                        <small class="form-text text-muted">This logo will be displayed in light mode.</small>
                    </div>
                    <div class="form-group mb-3">
                        <label for="logo_dark_file">Upload Custom Logo (Dark Mode)</label>
                        <input type="file" class="form-control" name="logo_dark_file" id="logo_dark_file" accept=".png,.jpg,.jpeg">
                        <small class="form-text text-muted">This logo will be displayed in dark mode. If not provided, the light mode logo will be used in both themes.</small>
                    </div>
                    <div class="form-group mb-3">
                        <label for="favicon_file">Upload Custom Favicon</label>
                        <input type="file" class="form-control" name="favicon_file" id="favicon_file" accept=".png,.jpg,.jpeg,.ico">
                        <small class="form-text text-muted">Recommended: 16x16 or 32x32 pixel png or jpg or ico.</small>
                    </div>
                </div>

                
                <div class="card p-3 mb-3" id="home-page-text-section">
                    <h5>
                        <i class="bi bi-house me-2"></i>Home Page Text
                    </h5>
                    <p class="text-muted small">Configure the text content displayed on your application's home page using Markdown formatting.</p>

                    <!-- Alignment Selector -->
                    <div class="mb-3">
                        <label for="landing_page_alignment" class="form-label">Markdown Alignment</label>
                        <select class="form-select" id="landing_page_alignment" name="landing_page_alignment">
                            <option value="left" {% if settings.landing_page_alignment == "left" or not settings.landing_page_alignment %}selected{% endif %}>Left</option>
                            <option value="center" {% if settings.landing_page_alignment == "center" %}selected{% endif %}>Center</option>
                            <option value="right" {% if settings.landing_page_alignment == "right" %}selected{% endif %}>Right</option>
                        </select>
                        <small class="form-text text-muted">Choose how the landing page markdown is aligned on the home page.</small>
                    </div>
                    
                    <div class="form-check form-switch mb-3">
                        <input
                            class="form-check-input"
                            type="checkbox"
                            id="toggleLandingPageEditor"
                            name="enable_landing_page_editor"
                            {% if settings.enable_landing_page_editor %}checked{% endif %}
                        >
                        <label class="form-check-label ms-2" for="toggleLandingPageEditor">
                            Enable Markdown Editor
                        </label>
                        <i class="bi bi-info-circle ms-2" data-bs-toggle="tooltip" title="Enable the markdown editor for editing landing page content, otherwise text will be displayed as read-only preview."></i>
                    </div>

                    
                    <div id="landingPageEditorContainer" style="display: none;">
                        <textarea
                            class="form-control"
                            id="landing_page_text_editor"
                            name="landing_page_text"
                            rows="5"
                        >{{ settings.landing_page_text }}</textarea>
                    </div>

                    
                    <div
                        id="landingPageMarkdownPreview"
                        class="p-2 border rounded"
                        style="white-space: pre-wrap; display: none;"
                    ></div>
                </div>



                <!-- Dark Mode Card -->
                <div class="card p-3 mb-3" id="appearance-section">
                    <h5>
                        <i class="bi bi-brush me-2"></i>Appearance
                    </h5>
                    <p class="text-muted small">Configure the app appearance and theme settings.</p>
                    
                    <div class="mb-3">
                        <label class="form-label">Default Theme</label>
                        <div class="form-group form-check form-switch mb-3">
                            <input
                                type="checkbox"
                                class="form-check-input"
                                id="enable_dark_mode_default"
                                name="enable_dark_mode_default"
                                {% if settings.enable_dark_mode_default %}checked{% endif %}
                            >
                            <label class="form-check-label ms-2" for="enable_dark_mode_default">
                                Enable Dark Mode by Default
                            </label>
                            <i class="bi bi-info-circle ms-2" data-bs-toggle="tooltip" title="Set dark mode as the default theme for new users. Users can still toggle between themes individually."></i>
                        </div>
                        <p class="text-muted small">Users can still toggle dark mode individually from the navigation bar.</p>
                    </div>
                    
                    <div class="mb-3">
                        <label class="form-label">Default Navigation</label>
                        <div class="form-group form-check form-switch mb-3">
                            <input
                                type="checkbox"
                                class="form-check-input"
                                id="enable_left_nav_default"
                                name="enable_left_nav_default"
                                {% if settings.enable_left_nav_default %}checked{% endif %}
                            >
                            <label class="form-check-label ms-2" for="enable_left_nav_default">
                                Enable Left Nav by Default
                            </label>
                            <i class="bi bi-info-circle ms-2" data-bs-toggle="tooltip" title="Show the left navigation sidebar by default for new users. Users can still toggle the sidebar visibility individually."></i>
                        </div>
                        <p class="text-muted small">Users can still toggle the left navigation sidebar individually from the header.</p>
                    </div>
                </div>
                <!-- Health Check Configuration -->
                <div class="card p-3 mb-3" id="health-check-section">
                    <div class="d-flex justify-content-between align-items-center mb-2">
                        <h5 class="mb-0">
                            <i class="bi bi-heart-pulse me-2"></i>Health Check
                        </h5>
                        <button type="button" class="btn btn-outline-info btn-sm" data-bs-toggle="modal" data-bs-target="#healthCheckInfoModal">
                            <i class="bi bi-info-circle me-1"></i>Configuration Guide
                        </button>
                    </div>
                    <p class="text-muted mb-3">Configure health check endpoint for external monitoring systems.</p>
                    
                    <!-- External Health Check -->
                    <div class="form-check form-switch mb-2">
                        <input
                            type="checkbox"
                            class="form-check-input"
                            id="enable_external_healthcheck"
                            name="enable_external_healthcheck"
                            {% if settings.enable_external_healthcheck %}checked{% endif %}>
                        <label class="form-check-label ms-2" for="enable_external_healthcheck">
                            Enable External Health Check Endpoint (/external/healthcheck)
                        </label>
                        <i class="bi bi-info-circle ms-2" data-bs-toggle="tooltip" title="Enable the /external/healthcheck endpoint for external monitoring systems."></i>
                    </div>
                    <p class="text-muted small mb-0">Health check endpoint for external monitoring systems that require endpoint verification.</p>
                </div>
                <!-- New Classification Banner Section -->
                <div class="card p-3 mb-3" id="classification-banner-section">
                    <h5>
                        <i class="bi bi-shield-exclamation me-2"></i>Classification Banner
                    </h5>
                    <div class="form-check form-switch mb-2">
                        <input class="form-check-input" type="checkbox" id="classification_banner_enabled" name="classification_banner_enabled"
                            {% if settings.classification_banner_enabled %}checked{% endif %}>
                        <label class="form-check-label ms-2" for="classification_banner_enabled">
                            Enable Classification Banner
                        </label>
                        <i class="bi bi-info-circle ms-2" data-bs-toggle="tooltip" title="Display a security classification banner at the top of every page to indicate data sensitivity level."></i>
                    </div>
                    <div class="mb-2">
                        <label for="classification_banner_text" class="form-label">Banner Text</label>
                        <input type="text" class="form-control" id="classification_banner_text" name="classification_banner_text"
                            value="{{ settings.classification_banner_text }}">
                    </div>
                    <div class="mb-2">
                        <label for="classification_banner_color" class="form-label">Banner Color</label>
                        <input type="color" class="form-control form-control-color" id="classification_banner_color" name="classification_banner_color"
                            value="{{ settings.classification_banner_color or '#ffc107' }}" style="width: 3rem; height: 2rem;">
                    </div>
                    <div class="mb-2">
                        <span id="classification-banner-preview"
                              style="display:inline-block; padding:0.5em 1em; border-radius:0.3em; font-weight:bold; color:#fff; background:{{ settings.classification_banner_color if settings.classification_banner_color else '#ffc107' }};">
                            {{ settings.classification_banner_text or 'Banner Preview' }}
                        </span>
                    </div>
                </div>

                <!-- External Links Section -->
                <div class="card p-3 mb-3" id="external-links-section">
                    <h5>
                        <i class="bi bi-box-arrow-up-right me-2"></i>External Links
                    </h5>
                    <div class="form-check form-switch mb-2">
                        <input class="form-check-input" type="checkbox" id="enable_external_links" name="enable_external_links"
                            {% if settings.enable_external_links %}checked{% endif %}>
                        <label class="form-check-label ms-2" for="enable_external_links">
                            Enable External Links in Navigation
                        </label>
                        <i class="bi bi-info-circle ms-2" data-bs-toggle="tooltip" title="Display a menu of external links in the navigation bar for quick access to external resources and websites."></i>
                    </div>
                    <p class="text-muted small">When enabled, external links will be displayed in the navigation bar for easy access to external resources.</p>
                    
                    <div id="external_links_settings" {% if not settings.enable_external_links %}style="display: none;"{% endif %}>
                        <div class="mb-3">
                            <label for="external_links_menu_name" class="form-label">Menu Name</label>
                            <input type="text" class="form-control" id="external_links_menu_name" name="external_links_menu_name" 
                                   value="{{ settings.external_links_menu_name or 'External Links' }}" placeholder="External Links">
                            <small class="form-text text-muted">This name will appear in the navigation bar as the menu title.</small>
                        </div>
                        
                        <div class="form-check form-switch mb-3">
                            <input class="form-check-input" type="checkbox" id="external_links_force_menu" name="external_links_force_menu"
                                {% if settings.external_links_force_menu %}checked{% endif %}>
                            <label class="form-check-label ms-2" for="external_links_force_menu">
                                Force Menu Display
                            </label>
                            <i class="bi bi-info-circle ms-2" data-bs-toggle="tooltip" title="Always show external links as a dropdown menu. When disabled, 1-2 links show as top-level nav items, 3+ links show as a dropdown menu."></i>
                            <small class="form-text text-muted d-block">When enabled, external links will always display as a dropdown menu. When disabled, 1-2 links show as top-level nav items, 3+ links show as a dropdown menu.</small>
                        </div>
                        
                        <h6>External Links</h6>
                        <p class="text-muted small">Define custom links that will appear in the navigation bar for users to access external resources.</p>
                        
                        <table class="table table-sm table-bordered">
                            <thead>
                                <tr>
                                    <th>Label</th>
                                    <th>URL</th>
                                    <th>Actions</th>
                                </tr>
                            </thead>
                            <tbody id="external-links-tbody">
                                <!-- Populated by JavaScript -->
                            </tbody>
                        </table>
                        
                        <button type="button" class="btn btn-sm btn-outline-primary" id="add-external-link-btn">Add New Link</button>
                        <input type="hidden" name="external_links_json" id="external_links_json">
                    </div>
                </div>

                <!-- System Settings Section -->
                <div class="card p-3 mb-3" id="system-settings-section">
                    <h5>
                        <i class="bi bi-gear-fill me-2"></i>System Settings
                    </h5>
                    <p class="text-muted">
                        System-level settings that control application behavior, including file size limits, conversation history, 
                        and default prompts.
                    </p>
                    <div class="mb-3">
                        <label for="max_file_size_mb" class="form-label">Maximum File Size (MB)</label>
                        <input type="number" class="form-control" id="max_file_size_mb" name="max_file_size_mb"
                            value="{{ settings.max_file_size_mb }}">
                    </div>
                    <div class="mb-3">
                        <label for="conversation_history_limit" class="form-label">
                            Conversation History Limit
                        </label>
                        <input type="number" class="form-control" id="conversation_history_limit"
                            name="conversation_history_limit" value="{{ settings.conversation_history_limit }}">
                    </div>
                    <div class="mb-3">
                        <label for="default_system_prompt" class="form-label">Default System Prompt</label>
                        <textarea class="form-control" id="default_system_prompt" name="default_system_prompt"
                            rows="5">{{ settings.default_system_prompt }}</textarea>
                    </div>
                </div>
            </div>

            
            <div class="tab-pane fade" id="ai-models" role="tabpanel" aria-labelledby="ai-models-tab">
                
                <p class="text-muted">
                    Configure all AI model settings including GPT for text generation, embeddings for semantic search, and image generation capabilities.
                </p>

                <!-- GPT Configuration Section -->
                <div class="card p-3 mb-4" id="gpt-configuration">
                    <h5 class="card-title">
                        <i class="bi bi-chat-text me-2"></i>GPT Configuration
                    </h5>
                    <p class="text-muted small">
                        Configure your GPT model settings. These are used for generating AI text responses.
                    </p>

                <div class="form-group form-check form-switch mb-3 d-flex align-items-center">
                    <input type="checkbox" class="form-check-input me-2" id="enable_gpt_apim" name="enable_gpt_apim" {%
                        if settings.enable_gpt_apim %}checked{% endif %}>
                    <label class="form-check-label" for="enable_gpt_apim">Use APIM instead of direct to Azure OpenAI
                        endpoint</label>
                    <i class="bi bi-info-circle ms-2" data-bs-toggle="tooltip" title="Route GPT model requests through Azure API Management instead of directly to Azure OpenAI service for additional governance and monitoring."></i>
                    <i class="bi bi-info-circle ms-2" data-bs-toggle="tooltip" title="APIM provides an additional layer for security, monitoring, and rate limiting. When using APIM, you'll need to manually specify your model names and will not be able to fetch models automatically."></i>
                </div>

                <div id="non_apim_gpt_settings" {% if settings.enable_gpt_apim %}style="display: none;" {% endif %}>
                    <div class="card p-3 mb-3">
                        <div class="mb-3">
                            <label for="azure_openai_gpt_endpoint" class="form-label">
                                Azure OpenAI GPT Endpoint
                            </label>
                            <input type="text" class="form-control" id="azure_openai_gpt_endpoint"
                                name="azure_openai_gpt_endpoint" value="{{ settings.azure_openai_gpt_endpoint or '' }}">
                        </div>
                        <div class="mb-3">
                            <label for="azure_openai_gpt_authentication_type" class="form-label">
                                Authentication Type
                            </label>
                            <select class="form-select" id="azure_openai_gpt_authentication_type"
                                name="azure_openai_gpt_authentication_type">
                                <option value="key" {% if settings.azure_openai_gpt_authentication_type=='key'
                                    %}selected{% endif %}>
                                    Key
                                </option>
                                <option value="managed_identity" {% if
                                    settings.azure_openai_gpt_authentication_type=='managed_identity' %}selected{% endif
                                    %}>
                                    Managed Identity
                                </option>
                            </select>
                        </div>
                        <div class="mb-3">
                            <label for="azure_openai_gpt_subscription_id" class="form-label">Subscription ID</label>
                            <input type="text" class="form-control" id="azure_openai_gpt_subscription_id"
                                name="azure_openai_gpt_subscription_id"
                                value="{{ settings.azure_openai_gpt_subscription_id or '' }}">
                        </div>
                        <div class="mb-3">
                            <label for="azure_openai_gpt_resource_group" class="form-label">Resource Group</label>
                            <input type="text" class="form-control" id="azure_openai_gpt_resource_group"
                                name="azure_openai_gpt_resource_group"
                                value="{{ settings.azure_openai_gpt_resource_group or '' }}">
                        </div>
                        <div class="mb-3" id="gpt_key_container" {% if settings.azure_openai_gpt_authentication_type
                            !='key' %}style="display: none;" {% endif %}>
                            <label for="azure_openai_gpt_key" class="form-label">Azure OpenAI GPT Key</label>
                            <div class="input-group">
                                <input type="password" class="form-control" id="azure_openai_gpt_key"
                                    name="azure_openai_gpt_key" value="{{ settings.azure_openai_gpt_key or '' }}">
                                <button type="button" class="btn btn-outline-secondary"
                                    id="toggle_gpt_key">Show</button>
                            </div>
                        </div>
                        <div class="mb-3">
                            <label for="gpt_model" class="form-label">Azure OpenAI GPT Model Selection</label>
                            <br><small>Each selected model will be available in the Chat UI as an option for the User. You can select multiple models.</small>
                            <br><small>Save Pending Changes to settings before clicking Fetch Models</small>
                            <div id="gpt_models_list" class="mt-2 mb-3">
                                
                            </div>
                            
                            <small>Save pending changes to settings before clicking Fetch Embedding Models</small><br>

                            <input type="hidden" name="gpt_model_json" id="gpt_model_json" />

                            
                            <input type="hidden" id="gpt_model" value="{{ settings.gpt_model.selected[0].deploymentName if settings.gpt_model.selected else '' }}" />

                            <button type="button" class="btn btn-secondary" id="fetch_gpt_models_btn">
                                Fetch GPT Models
                            </button>
                        </div>
                        <a href="#" class="fw-bold text-decoration-none mb-2" data-bs-toggle="collapse"
                            data-bs-target="#advancedGptFields" aria-expanded="false" aria-controls="advancedGptFields">
                            Show Advanced
                        </a>
                        <div class="collapse" id="advancedGptFields">
                            <div class="card card-body mt-2">
                                <div class="mb-3">
                                    <label for="azure_openai_gpt_api_version" class="form-label">
                                        Azure OpenAI GPT API Version
                                    </label>
                                    <input type="text" class="form-control" id="azure_openai_gpt_api_version"
                                        name="azure_openai_gpt_api_version"
                                        value="{{ settings.azure_openai_gpt_api_version or '' }}">
                                </div>
                            </div>
                        </div>
                    </div>
                </div>

                <div id="apim_gpt_settings" class="card p-3 mb-3" {% if not settings.enable_gpt_apim
                    %}style="display: none;" {% endif %}>
                    <div class="mb-3">
                        <label for="azure_apim_gpt_endpoint" class="form-label">Azure APIM Endpoint</label>
                        <input type="text" class="form-control" id="azure_apim_gpt_endpoint"
                            name="azure_apim_gpt_endpoint" value="{{ settings.azure_apim_gpt_endpoint or '' }}">
                    </div>
                    <div class="mb-3">
                        <label for="azure_apim_gpt_api_version" class="form-label">Azure APIM API Version</label>
                        <input type="text" class="form-control" id="azure_apim_gpt_api_version"
                            name="azure_apim_gpt_api_version" value="{{ settings.azure_apim_gpt_api_version or '' }}">
                    </div>
                    <div class="mb-3">
                        <label for="azure_apim_gpt_deployment" class="form-label">Azure APIM Deployment</label>
                        <br><small class="text-muted">Each model defined here will be available in the Chat UI as an option for the User. You can include multiple models seperated by a comma (example: gpt-4o, o-1, o-3).</small>
                        <input type="text" class="form-control" id="azure_apim_gpt_deployment"
                            name="azure_apim_gpt_deployment" value="{{ settings.azure_apim_gpt_deployment or '' }}">
                    </div>
                    <div class="mb-3">
                        <label for="azure_apim_gpt_subscription_key" class="form-label">Azure APIM Subscription
                            Key</label>
                        <div class="input-group">
                            <input type="password" class="form-control" id="azure_apim_gpt_subscription_key"
                                name="azure_apim_gpt_subscription_key"
                                value="{{ settings.azure_apim_gpt_subscription_key or '' }}">
                            <button type="button" class="btn btn-outline-secondary"
                                id="toggle_azure_apim_gpt_subscription_key">Show</button>
                        </div>
                    </div>
                </div>

                <button type="button" class="btn btn-secondary mt-3" id="test_gpt_button">
                    Test GPT Connection
                </button>
                <div id="test_gpt_result" class="mt-2"></div>
                </div>

                <!-- Embeddings Configuration Section -->
                <div class="card p-3 mb-4" id="embeddings-configuration">
                    <h5 class="card-title">
                        <i class="bi bi-vector-pen me-2"></i>Embeddings Configuration
                    </h5>
                    <p class="text-muted small">
                        Configure your embeddings settings. These are used for semantic search, knowledge-base lookups, etc.
                    </p>

                <div class="form-group form-check form-switch mb-3 d-flex align-items-center">
                    <input type="checkbox" class="form-check-input me-2" id="enable_embedding_apim"
                        name="enable_embedding_apim" {% if settings.enable_embedding_apim %}checked{% endif %}>
                    <label class="form-check-label" for="enable_embedding_apim">Use APIM instead of direct to Azure
                        OpenAI endpoint</label>
                    <i class="bi bi-info-circle ms-2" data-bs-toggle="tooltip" title="Route embedding model requests through Azure API Management instead of directly to Azure OpenAI service for additional governance and monitoring."></i>
                </div>

                <div id="non_apim_embedding_settings" {% if settings.enable_embedding_apim %}style="display: none;" {%
                    endif %}>
                    <div class="card p-3 mb-3">
                        <div class="mb-3">
                            <label for="azure_openai_embedding_endpoint" class="form-label">
                                Azure OpenAI Embedding Endpoint
                            </label>
                            <input type="text" class="form-control" id="azure_openai_embedding_endpoint"
                                name="azure_openai_embedding_endpoint"
                                value="{{ settings.azure_openai_embedding_endpoint or '' }}">
                        </div>
                        <div class="mb-3">
                            <label for="azure_openai_embedding_authentication_type" class="form-label">
                                Authentication Type
                            </label>
                            <select class="form-select" id="azure_openai_embedding_authentication_type"
                                name="azure_openai_embedding_authentication_type">
                                <option value="key" {% if settings.azure_openai_embedding_authentication_type=='key'
                                    %}selected{% endif %}>
                                    Key
                                </option>
                                <option value="managed_identity" {% if
                                    settings.azure_openai_embedding_authentication_type=='managed_identity' %}selected{% endif %}>
                                    Managed Identity
                                </option>
                            </select>
                        </div>
                        <div class="mb-3">
                            <label for="azure_openai_embedding_subscription_id" class="form-label">Subscription
                                ID</label>
                            <input type="text" class="form-control" id="azure_openai_embedding_subscription_id"
                                name="azure_openai_embedding_subscription_id"
                                value="{{ settings.azure_openai_embedding_subscription_id or '' }}">
                        </div>
                        <div class="mb-3">
                            <label for="azure_openai_embedding_resource_group" class="form-label">Resource Group</label>
                            <input type="text" class="form-control" id="azure_openai_embedding_resource_group"
                                name="azure_openai_embedding_resource_group"
                                value="{{ settings.azure_openai_embedding_resource_group or '' }}">
                        </div>
                        <div class="mb-3" id="embedding_key_container" {% if
                            settings.azure_openai_embedding_authentication_type !='key' %}style="display: none;" {%
                            endif %}>
                            <label for="azure_openai_embedding_key" class="form-label">Azure OpenAI Embedding
                                Key</label>
                            <div class="input-group">
                                <input type="password" class="form-control" id="azure_openai_embedding_key"
                                    name="azure_openai_embedding_key"
                                    value="{{ settings.azure_openai_embedding_key or '' }}">
                                <button type="button" class="btn btn-outline-secondary"
                                    id="toggle_embedding_key">Show</button>
                            </div>
                        </div>
                        <div class="mb-3">
                            <div id="embedding_models_list" class="mt-2 mb-3">
                                
                            </div>
                            <small>Save pending changes to settings before clicking Fetch Embedding Models</small><br>
                            
                            <input type="hidden" name="embedding_model_json" id="embedding_model_json" />

                            
                            <input type="hidden" id="embedding_model" value="{{ settings.embedding_model.selected[0].deploymentName if settings.embedding_model.selected else '' }}" />

                            
                            <button type="button" class="btn btn-secondary" id="fetch_embedding_models_btn">
                                Fetch Embedding Models
                            </button>
                        </div>
                        <a href="#" class="fw-bold text-decoration-none mb-2" data-bs-toggle="collapse"
                            data-bs-target="#advancedEmbeddingsFields" aria-expanded="false"
                            aria-controls="advancedEmbeddingsFields">
                            Show Advanced
                        </a>
                        <div class="collapse" id="advancedEmbeddingsFields">
                            <div class="card card-body mt-2">
                                <div class="mb-3">
                                    <label for="azure_openai_embedding_api_version" class="form-label">
                                        Azure OpenAI Embedding API Version
                                    </label>
                                    <input type="text" class="form-control" id="azure_openai_embedding_api_version"
                                        name="azure_openai_embedding_api_version"
                                        value="{{ settings.azure_openai_embedding_api_version or '' }}">
                                </div>
                            </div>
                        </div>
                    </div>
                </div>

                <div id="apim_embedding_settings" class="card p-3 mb-3" {% if not settings.enable_embedding_apim
                    %}style="display: none;" {% endif %}>
                    <div class="mb-3">
                        <label for="azure_apim_embedding_endpoint" class="form-label">Azure APIM Endpoint</label>
                        <input type="text" class="form-control" id="azure_apim_embedding_endpoint"
                            name="azure_apim_embedding_endpoint"
                            value="{{ settings.azure_apim_embedding_endpoint or '' }}">
                    </div>
                    <div class="mb-3">
                        <label for="azure_apim_embedding_api_version" class="form-label">Azure APIM API Version</label>
                        <input type="text" class="form-control" id="azure_apim_embedding_api_version"
                            name="azure_apim_embedding_api_version"
                            value="{{ settings.azure_apim_embedding_api_version or '' }}">
                    </div>
                    <div class="mb-3">
                        <label for="azure_apim_embedding_deployment" class="form-label">Azure APIM Deployment</label>
                        <input type="text" class="form-control" id="azure_apim_embedding_deployment"
                            name="azure_apim_embedding_deployment"
                            value="{{ settings.azure_apim_embedding_deployment or '' }}">
                    </div>
                    <div class="mb-3">
                        <label for="azure_apim_embedding_subscription_key" class="form-label">Azure APIM Subscription
                            Key</label>
                        <div class="input-group">
                            <input type="password" class="form-control" id="azure_apim_embedding_subscription_key"
                                name="azure_apim_embedding_subscription_key"
                                value="{{ settings.azure_apim_embedding_subscription_key or '' }}">
                            <button type="button" class="btn btn-outline-secondary"
                                id="toggle_azure_apim_embedding_subscription_key">Show</button>
                        </div>
                    </div>
                </div>

                <button type="button" class="btn btn-secondary mt-3" id="test_embedding_button">
                    Test Embedding Connection
                </button>
                <div id="test_embedding_result" class="mt-2"></div>
                </div>

                <!-- Image Generation Configuration Section -->
                <div class="card p-3 mb-4" id="image-generation-configuration">
                    <h5 class="card-title">
                        <i class="bi bi-image me-2"></i>Image Generation Configuration
                    </h5>
                    <p class="text-muted small">
                        Configure image generation settings. Enable/disable, set endpoints, and choose a model.
                    </p>

                <div class="form-group form-check form-switch mb-3">
                    <input type="checkbox" class="form-check-input" id="enable_image_generation"
                        name="enable_image_generation" {% if settings.enable_image_generation %}checked{% endif %}>
                    <label class="form-check-label ms-2" for="enable_image_generation">
                        Enable Image Generation
                    </label>
                    <i class="bi bi-info-circle ms-2" data-bs-toggle="tooltip" title="Enable AI-powered image generation capabilities using DALL-E models for creating images from text descriptions."></i>
                </div>
                <div id="image_gen_settings" {% if not settings.enable_image_generation %}style="display: none;" {%
                    endif %}>

                    <div class="form-group form-check form-switch mb-3 d-flex align-items-center">
                        <input type="checkbox" class="form-check-input me-2" id="enable_image_gen_apim"
                            name="enable_image_gen_apim" {% if settings.enable_image_gen_apim %}checked{% endif %}>
                        <label class="form-check-label" for="enable_image_gen_apim">Use APIM instead of direct to Azure
                            OpenAI endpoint.</label>
                        <i class="bi bi-info-circle ms-2" data-bs-toggle="tooltip" title="Route image generation requests through Azure API Management instead of directly to Azure OpenAI service for additional governance and monitoring."></i>
                    </div>

                    <div id="non_apim_image_gen_settings" {% if settings.enable_image_gen_apim %}style="display: none;"
                        {% endif %}>
                        <div class="card p-3 mb-3">
                            <div class="mb-3">
                                <label for="azure_openai_image_gen_endpoint" class="form-label">
                                    Azure OpenAI Image Generation Endpoint
                                </label>
                                <input type="text" class="form-control" id="azure_openai_image_gen_endpoint"
                                    name="azure_openai_image_gen_endpoint"
                                    value="{{ settings.azure_openai_image_gen_endpoint or '' }}">
                            </div>
                            <div class="mb-3">
                                <label for="azure_openai_image_gen_authentication_type" class="form-label">
                                    Authentication Type
                                </label>
                                <select class="form-select" id="azure_openai_image_gen_authentication_type"
                                    name="azure_openai_image_gen_authentication_type">
                                    <option value="key" {% if settings.azure_openai_image_gen_authentication_type=='key'
                                        %}selected{% endif %}>
                                        Key
                                    </option>
                                    <option value="managed_identity" {% if
                                        settings.azure_openai_image_gen_authentication_type=='managed_identity'
                                        %}selected{% endif %}>
                                        Managed Identity
                                    </option>
                                </select>
                            </div>
                            <div class="mb-3">
                                <label for="azure_openai_image_gen_subscription_id" class="form-label">Subscription
                                    ID</label>
                                <input type="text" class="form-control" id="azure_openai_image_gen_subscription_id"
                                    name="azure_openai_image_gen_subscription_id"
                                    value="{{ settings.azure_openai_image_gen_subscription_id or '' }}">
                            </div>
                            <div class="mb-3">
                                <label for="azure_openai_image_gen_resource_group" class="form-label">Resource
                                    Group</label>
                                <input type="text" class="form-control" id="azure_openai_image_gen_resource_group"
                                    name="azure_openai_image_gen_resource_group"
                                    value="{{ settings.azure_openai_image_gen_resource_group or '' }}">
                            </div>
                            <div class="mb-3" id="image_gen_key_container" {% if
                                settings.azure_openai_image_gen_authentication_type !='key' %}style="display: none;" {%
                                endif %}>
                                <label for="azure_openai_image_gen_key" class="form-label">Azure OpenAI Image Generation
                                    Key</label>
                                <div class="input-group">
                                    <input type="password" class="form-control" id="azure_openai_image_gen_key"
                                        name="azure_openai_image_gen_key"
                                        value="{{ settings.azure_openai_image_gen_key or '' }}">
                                    <button type="button" class="btn btn-outline-secondary"
                                        id="toggle_image_gen_key">Show</button>
                                </div>
                            </div>
                            <div class="mb-3">
                                <div id="image_models_list" class="mt-2 mb-3">
                                    
                                </div>

                                <small>Save pending changes to settings before clicking Fetch Embedding Models</small><br>
                                
                                <input type="hidden" name="image_gen_model_json" id="image_gen_model_json" />

                                
                                <input type="hidden" id="image_gen_model" value="{{ settings.image_gen_model.selected[0].deploymentName if settings.image_gen_model.selected else '' }}" />

                                
                                <button type="button" class="btn btn-secondary" id="fetch_image_models_btn">
                                    Fetch Image Generation Models
                                </button>
                            </div>
                            <a href="#" class="fw-bold text-decoration-none mb-2" data-bs-toggle="collapse"
                                data-bs-target="#advancedImageGenFields" aria-expanded="false"
                                aria-controls="advancedImageGenFields">
                                Show Advanced
                            </a>
                            <div class="collapse" id="advancedImageGenFields">
                                <div class="card card-body mt-2">
                                    <div class="mb-3">
                                        <label for="azure_openai_image_gen_api_version" class="form-label">
                                            Azure OpenAI Image Gen API Version
                                        </label>
                                        <input type="text" class="form-control" id="azure_openai_image_gen_api_version"
                                            name="azure_openai_image_gen_api_version"
                                            value="{{ settings.azure_openai_image_gen_api_version or '' }}">
                                    </div>
                                </div>
                            </div>
                        </div>
                    </div>

                    <div id="apim_image_gen_settings" class="card p-3 mb-3" {% if not settings.enable_image_gen_apim
                        %}style="display: none;" {% endif %}>
                        <div class="mb-3">
                            <label for="azure_apim_image_gen_endpoint" class="form-label">Azure APIM Endpoint</label>
                            <input type="text" class="form-control" id="azure_apim_image_gen_endpoint"
                                name="azure_apim_image_gen_endpoint"
                                value="{{ settings.azure_apim_image_gen_endpoint or '' }}">
                        </div>
                        <div class="mb-3">
                            <label for="azure_apim_image_gen_api_version" class="form-label">Azure APIM API
                                Version</label>
                            <input type="text" class="form-control" id="azure_apim_image_gen_api_version"
                                name="azure_apim_image_gen_api_version"
                                value="{{ settings.azure_apim_image_gen_api_version or '' }}">
                        </div>
                        <div class="mb-3">
                            <label for="azure_apim_image_gen_deployment" class="form-label">Azure APIM
                                Deployment</label>
                            <input type="text" class="form-control" id="azure_apim_image_gen_deployment"
                                name="azure_apim_image_gen_deployment"
                                value="{{ settings.azure_apim_image_gen_deployment or '' }}">
                        </div>
                        <div class="mb-3">
                            <label for="azure_apim_image_gen_subscription_key" class="form-label">Azure APIM
                                Subscription Key</label>
                            <div class="input-group">
                                <input type="password" class="form-control" id="azure_apim_image_gen_subscription_key"
                                    name="azure_apim_image_gen_subscription_key"
                                    value="{{ settings.azure_apim_image_gen_subscription_key or '' }}">
                                <button type="button" class="btn btn-outline-secondary"
                                    id="toggle_azure_apim_image_gen_subscription_key">Show</button>
                            </div>
                        </div>
                    </div>
                </div>

                <button type="button" class="btn btn-secondary mt-3" id="test_image_button">
                    Test Image Connection
                </button>
                <div id="test_image_result" class="mt-2"></div>
                </div>
            </div>

            <div class="tab-pane fade" id="scale" role="tabpanel" aria-labelledby="scale-tab">
                <p class="text-muted">
                    Configure Redis cache to improve enterprise scale and performance by caching session data. Enabling Redis allows you to horizontally scale your application across multiple instances without losing session data.
                </p>
                <div class="card p-3 mb-3" id="redis-cache-section">
                    <h5>
                        <i class="bi bi-database me-2"></i>Redis Cache
                    </h5>
                    <p class="text-muted">
                        Enable Redis Cache to store session data in a distributed cache. This is recommended for production and multi-instance deployments.
                    </p>
                    <div class="form-group form-check form-switch mb-3">
                        <input
                            type="checkbox"
                            class="form-check-input"
                            id="enable_redis_cache"
                            name="enable_redis_cache"
                            {% if settings.enable_redis_cache %}checked{% endif %}
                        >
                        <label class="form-check-label ms-2" for="enable_redis_cache">
                            Enable Redis Cache
                        </label>
                        <i class="bi bi-info-circle ms-2" data-bs-toggle="tooltip" title="Enable Redis Cache for distributed session storage, improving performance and enabling horizontal scaling across multiple application instances."></i>
                    </div>
                    <div id="redis_cache_settings" {% if not settings.enable_redis_cache %}style="display: none;" {% endif %}>
                        <div class="mb-3">
                            <label for="redis_url" class="form-label">Redis Server Host Name</label>
                            <p class="text-muted">(example: simple-chat.redis.cache.windows.net)</p>
                            <input type="text" class="form-control" id="redis_url" name="redis_url" value="{{ settings.redis_url or '' }}">
                        </div>
                        <div class="mb-3">
                            <label for="redis_auth_type" class="form-label">Redis Authentication Type</label>
                            <select class="form-select" id="redis_auth_type" name="redis_auth_type">
                                <option value="key" {% if settings.redis_auth_type == 'key' or not settings.redis_auth_type %}selected{% endif %}>Key</option>
                                <option value="managed_identity" {% if settings.redis_auth_type == 'managed_identity' %}selected{% endif %}>Managed Identity</option>
                            </select>
                        </div>
                        <div class="mb-3" id="redis_key_container" {% if settings.redis_auth_type != 'key' and settings.redis_auth_type %}style="display: none;"{% endif %}>
                            <label for="redis_key" class="form-label">Redis Access Key</label>
                            <div class="input-group">
                                <input type="password" class="form-control" id="redis_key" name="redis_key" value="{{ settings.redis_key or '' }}">
                                <button type="button" class="btn btn-outline-secondary" id="toggle_redis_key">Show</button>
                            </div>
                        </div>
                        <button type="button" class="btn btn-secondary mt-3" id="test_redis_button">
                            Test Redis Connection
                        </button>
                        <div id="test_redis_result" class="mt-2"></div>
                    </div>
                </div>

                <!-- Front Door Configuration Card -->
                <div class="card p-3 mb-3" id="front-door-section">
                    <div class="d-flex justify-content-between align-items-center mb-2">
                        <h5 class="mb-0">
                            <i class="bi bi-globe me-2"></i>Front Door
                        </h5>
                        <button type="button" class="btn btn-outline-info btn-sm" data-bs-toggle="modal" data-bs-target="#frontDoorInfoModal">
                            <i class="bi bi-info-circle me-1"></i>Configuration Guide
                        </button>
                    </div>
                    <p class="text-muted mb-1">Configure Front Door URL for authentication and redirect flows.</p>
                    
                    <div class="form-group form-check form-switch mb-3">
                        <input 
                            class="form-check-input" 
                            type="checkbox" 
                            id="enable_front_door" 
                            name="enable_front_door" 
                            {% if settings.enable_front_door %}checked{% endif %}
                        >
                        <label class="form-check-label ms-2" for="enable_front_door">
                            Enable Front Door Support
                        </label>
                        <i class="bi bi-info-circle ms-2" data-bs-toggle="tooltip" title="Enable Azure Front Door integration for global load balancing, SSL termination, and improved performance with custom domain support."></i>
                    </div>
                    
                    <div class="mb-3" id="front-door-url-settings">
                        <label for="front_door_url" class="form-label">Front Door URL</label>
                        <input type="url" class="form-control" id="front_door_url" name="front_door_url" 
                               value="{{ settings.front_door_url or '' }}" 
                               placeholder="https://your-frontdoor.azurefd.net">
                        <small class="form-text text-muted">
                            The base URL of your Front Door or load balancer. The system will automatically generate:
                            <ul class="mb-0 mt-1">
                                <li><strong>Home redirect:</strong> <code id="home-url-preview">https://your-frontdoor.azurefd.net</code></li>
                                <li><strong>OAuth2 redirect:</strong> <code id="oauth-url-preview">https://your-frontdoor.azurefd.net/getAToken</code></li>
                            </ul>
                        </small>
                    </div>
                </div>
            </div>


            <div class="tab-pane fade" id="workspaces" role="tabpanel" aria-labelledby="workspaces-tab">
                <p class="text-muted">
                    Configure workspace settings like personal/group access, multimedia support, metadata, and document classification.
                </p>

                
                <div class="card mb-3 p-3" id="personal-workspaces-section">
                    <h5>
                        <i class="bi bi-person me-2"></i>Personal Workspaces
                    </h5>
                    <p class="text-muted">
                        Turn this on to allow access and management of your personal workspace.
                    </p>
                    <div class="form-group form-check form-switch mb-3">
                        <input type="checkbox"
                            class="form-check-input"
                            id="enable_user_workspace"
                            name="enable_user_workspace"
                            {% if settings.enable_user_workspace %}checked{% endif %}>
                        <label class="form-check-label ms-2" for="enable_user_workspace">
                            Enable Personal Workspaces
                        </label>
                        <i class="bi bi-info-circle ms-2" data-bs-toggle="tooltip" title="Allow users to create and manage their own private workspaces for document storage, knowledge bases, and personal AI interactions."></i>
                    </div>
                </div>

               
               <div class="card mb-3 p-3" id="group-workspaces-section">
                    <h5>
                        <i class="bi bi-people me-2"></i>Group Workspaces
                    </h5>
                    <p class="text-muted">
                        Turn this on to allow access and management of group workspaces, as well as group collaboration features.
                    </p>
                    <div class="form-group form-check form-switch mb-3">
                        <input type="checkbox"
                            class="form-check-input"
                            id="enable_group_workspaces"
                            name="enable_group_workspaces"
                            {% if settings.enable_group_workspaces %}checked{% endif %}>
                        <label class="form-check-label ms-2" for="enable_group_workspaces">
                            Enable Group Workspaces
                        </label>
                        <i class="bi bi-info-circle ms-2" data-bs-toggle="tooltip" title="Allow users to create and participate in shared group workspaces for team collaboration, document sharing, and collective knowledge building."></i>
                    </div>

                    
                    <div id="create_group_permission_setting" {% if not settings.enable_group_workspaces %}style="display: none;"{% endif %}>
                        <hr> 
                        <div class="form-group form-check form-switch mb-2">
                            <input type="checkbox"
                                class="form-check-input"
                                id="require_member_of_create_group"
                                name="require_member_of_create_group"
                                {% if settings.require_member_of_create_group %}checked{% endif %}>
                            <label class="form-check-label ms-2" for="require_member_of_create_group">
                                Require Membership to Create Groups
                            </label>
                        </div>
                        <p class="text-muted small mb-0">
                            If enabled, only users who are members of the 'CreateGroups' role (defined in your App registration) can create new groups. If disabled, any authenticated user can create groups (provided 'Enable My Groups' is active).
                        </p>
                    </div>
                    
                </div>

                <div class="card mb-3 p-3" id="public-workspaces-section">
                    <h5>
                        <i class="bi bi-globe me-2"></i>Public Workspaces
                    </h5>
                    <p class="text-muted">
                        Turn this on to enable public workspaces that are visible to everyone in the organization.
                    </p>
                    <div class="form-group form-check form-switch mb-3">
                        <input type="checkbox"
                            class="form-check-input"
                            id="enable_public_workspaces"
                            name="enable_public_workspaces"
                            {% if settings.enable_public_workspaces %}checked{% endif %}>
                        <label class="form-check-label ms-2" for="enable_public_workspaces">
                            Enable Public Workspaces
                        </label>
                        <i class="bi bi-info-circle ms-2" data-bs-toggle="tooltip" title="Allow creation of public workspaces that are visible and accessible to all users in the organization for broad knowledge sharing."></i>
                    </div>

<<<<<<< HEAD
                        <div class="mb-3">
                            <!-- Pradeep: This is the Place need to toggle the drop down menu for managed Identity / apikey change 3 start  -->
                            <label for="speech_service_authentication_type" class="form-label">Authentication Type
                            </label>
                            <select class="form-select" id="speech_service_authentication_type"
                                    name="speech_service_authentication_type">
                                <option value="key" {% if settings.speech_service_authentication_type=='key'
                                    %}selected{% endif %}>
                                    Key
                                </option>
                                <option value="managed_identity" {% if
                                    settings.speech_service_authentication_type=='managed_identity'
                                    %}selected{% endif %}>
                                    Managed Identity
                                </option>
                            <!--Pradeep Changed End-->
                            <label for="speech_service_key" class="form-label">API Key</label>
                            <div class="input-group">
                            <input type="password" class="form-control"
                                    id="speech_service_key" name="speech_service_key"
                                    value="{{ settings.speech_service_key or '' }}">
                            <button type="button" class="btn btn-outline-secondary"
                                    id="toggle_speech_service_key">Show</button>
                            </div>
=======
                    <div id="create_public_workspace_permission_setting" {% if not settings.enable_public_workspaces %}style="display: none;"{% endif %}>
                        <hr> 
                        <div class="form-group form-check form-switch mb-2">
                            <input type="checkbox"
                                class="form-check-input"
                                id="require_member_of_create_public_workspace"
                                name="require_member_of_create_public_workspace"
                                {% if settings.require_member_of_create_public_workspace %}checked{% endif %}>
                            <label class="form-check-label ms-2" for="require_member_of_create_public_workspace">
                                Require Membership to Create Public Workspaces
                            </label>
>>>>>>> e3eec1e8
                        </div>
                        <p class="text-muted small mb-0">
                            If enabled, only users who are members of the 'CreatePublicWorkspaces' role (defined in your App registration) can create public workspaces. If disabled, any authenticated user can create public workspaces (provided 'Enable Public Workspaces' is active).
                        </p>
                    </div>
                    
                </div>

                <div class="card mb-3 p-3" id="file-sharing-section">
                    <h5>
                        <i class="bi bi-share me-2"></i>File Sharing
                    </h5>
                    <p class="text-muted">
                        Turn this on to enable file sharing capabilities between users and workspaces.
                    </p>
                    <div class="form-group form-check form-switch mb-3">
                        <input type="checkbox"
                            class="form-check-input"
                            id="enable_file_sharing"
                            name="enable_file_sharing"
                            {% if settings.enable_file_sharing %}checked{% endif %}>
                        <label class="form-check-label ms-2" for="enable_file_sharing">
                            Enable File Sharing
                        </label>
                        <i class="bi bi-info-circle ms-2" data-bs-toggle="tooltip" title="Allow users to upload, share, and manage files within workspaces for document-based AI interactions and collaboration."></i>
                    </div>
                </div>

                <div class="card mb-3 p-3" id="metadata-extraction-section">
                    <h5>
                        <i class="bi bi-file-earmark-code me-2"></i>Metadata Extraction
                    </h5>
                    <p class="text-muted">
                      Enable this to automatically parse and store file metadata for advanced indexing and search.
                    </p>
                    <div class="form-check form-switch mb-3">
                      <input
                        type="checkbox"
                        class="form-check-input"
                        id="enable_extract_meta_data"
                        name="enable_extract_meta_data"
                        {% if settings.enable_extract_meta_data %}checked{% endif %}>
                      <label class="form-check-label ms-2" for="enable_extract_meta_data">
                        Enable Extract Meta Data
                      </label>
                      <i class="bi bi-info-circle ms-2" data-bs-toggle="tooltip" title="Automatically extract and index metadata from uploaded files for enhanced search capabilities and content organization."></i>
                    </div>
                  
                    <div id="metadata_extraction_model_settings" class="mb-3"
                         {% if not settings.enable_extract_meta_data %}style="display: none;"{% endif %}>
                      <label for="metadata_extraction_model" class="form-label">Extraction Model</label>
                      <select class="form-select" id="metadata_extraction_model" name="metadata_extraction_model"
                              data-prev="{{ settings.metadata_extraction_model or '' }}">
                        {% if settings.enable_gpt_apim %}
                          {% for d in (settings.azure_apim_gpt_deployment or '').split(',') if d %}
                            <option value="{{ d }}"
                              {% if settings.metadata_extraction_model == d %}selected{% endif %}>
                              {{ d }}
                            </option>
                          {% endfor %}
                        {% else %}
                          {% for m in settings.gpt_model.selected %}
                            <option value="{{ m.deploymentName }}"
                              {% if settings.metadata_extraction_model == m.deploymentName %}selected{% endif %}>
                              {{ m.deploymentName }} ({{ m.modelName }})
                            </option>
                          {% endfor %}
                        {% endif %}
                      </select>
                    </div>
                </div>
                  

                
                <div class="card mb-3 p-3" id="document-classification-section">
                    <h5>
                        <i class="bi bi-tags me-2"></i>Document Classification
                    </h5>
                    <p class="text-muted">
                        Enable this feature to allow users to classify documents uploaded to their workspaces using predefined categories.
                    </p>
                    <div class="form-group form-check form-switch mb-3">
                        <input
                            type="checkbox"
                            class="form-check-input"
                            id="enable_document_classification"
                            name="enable_document_classification"
                            {% if settings.enable_document_classification %}checked{% endif %}>
                        <label class="form-check-label ms-2" for="enable_document_classification">
                            Enable Document Classification
                        </label>
                        <i class="bi bi-info-circle ms-2" data-bs-toggle="tooltip" title="Allow users to classify uploaded documents with predefined categories for better organization and search filtering."></i>
                    </div>

                    
                    <div id="document_classification_settings" {% if not settings.enable_document_classification %}style="display: none;"{% endif %}>
                        <h6>Classification Categories</h6>
                        <p class="text-muted small">Define the labels and corresponding colors for document classification.</p>
                        <table class="table table-sm table-bordered">
                            <thead class="table-light">
                                <tr>
                                    <th style="width: 50%;">Label</th>
                                    <th style="width: 30%;">Color</th>
                                    <th style="width: 20%;">Actions</th>
                                </tr>
                            </thead>
                            <tbody id="classification-categories-tbody">
                                
                            </tbody>
                        </table>
                        <button type="button" id="add-classification-btn" class="btn btn-success btn-sm mt-2">
                            <i class="bi bi-plus-circle"></i> Add New Category
                        </button>
                        
                        <input type="hidden" name="document_classification_categories_json" id="document_classification_categories_json">
                    </div>
                </div>
                

            </div>

            
            <div class="tab-pane fade" id="citation" role="tabpanel" aria-labelledby="citation-tab">
                
                 <p class="text-muted">
                    Configure standard and enhanced citations features for your and group workspaces.
                </p>

                
                <div class="card p-3 mb-3" id="standard-citations-section">
                    <h5>
                        <i class="bi bi-quote me-2"></i>Standard Citations
                    </h5>
                    <p class="text-muted">
                        Standard citations is always enabled for both Your Workspace and Group Workspace.
                    </p>
                    <p class="mb-0">
                        Users can see text content of the source/citation for documents.
                    </p>
                </div>

                
                <div class="card p-3" id="enhanced-citations-section">
                    <h5>
                        <i class="bi bi-star me-2"></i>Enhanced Citations
                    </h5>
                    <p class="text-muted mb-2">
                        Enable Enhanced Citation to store files in a Storage Account,
                        and show direct references (Preview feature, files are saved to storage, presentation 
                        layer will be available in a future release).
                    </p>

                    
                    <div class="form-group form-check form-switch mb-3">
                        <input
                            type="checkbox"
                            class="form-check-input"
                            id="enable_enhanced_citations"
                            name="enable_enhanced_citations"
                            {% if settings.enable_enhanced_citations %}checked{% endif %}
                        >
                        <label class="form-check-label ms-2" for="enable_enhanced_citations">
                            Enable Enhanced Citations
                        </label>
                        <i class="bi bi-info-circle ms-2" data-bs-toggle="tooltip" title="Store original files in Azure Storage and provide direct file references and previews in citations for improved source tracking."></i>
                    </div>

                    
                    <div id="enhanced_citation_settings" style="display: none;">
                        
                        <div class="card mb-3 p-3">
                            <h6><strong>All filetypes</strong></h6>
                            <div class="mb-3">
                                <label for="office_docs_authentication_type" class="form-label">
                                    Storage Account Authentication Type
                                </label>
                                <select class="form-select" id="office_docs_authentication_type" name="office_docs_authentication_type">
                                    <option value="key" {% if settings.office_docs_authentication_type == "key" or not settings.office_docs_authentication_type %}selected{% endif %}>Connection String</option>
                                    <option value="managed_identity" {% if settings.office_docs_authentication_type == "managed_identity" %}selected{% endif %}>Managed Identity</option>
                                </select>
                            </div>

                            <div class="mb-3" id="office_docs_storage_conn_str_group" {% if settings.office_docs_authentication_type == "managed_identity" %}style="display:none;"{% endif %}>
                                <label for="office_docs_storage_account_url" class="form-label">
                                    Storage Account Connection String
                                </label>
                                <div class="input-group">
                                    <input
                                        type="password"
                                        class="form-control"
                                        id="office_docs_storage_account_url"
                                        name="office_docs_storage_account_url"
                                        value="{{ settings.office_docs_storage_account_url or '' }}"
                                    >
                                    <button type="button" class="btn btn-outline-secondary" id="toggle_office_conn_str">Show</button>
                                </div>
                            </div>
                            
                            <div class="mb-3" id="office_docs_storage_url_group" {% if settings.office_docs_authentication_type != "managed_identity" %}style="display:none;"{% endif %}>
                                <label for="office_docs_storage_account_blob_endpoint" class="form-label">
                                    Storage Account Blob Service Endpoint
                                </label>
                                <div class="input-group">
                                    <input
                                        type="password"
                                        class="form-control"
                                        id="office_docs_storage_account_blob_endpoint"
                                        name="office_docs_storage_account_blob_endpoint"
                                        value="{{ settings.office_docs_storage_account_blob_endpoint or '' }}"
                                    >
                                    <button type="button" class="btn btn-outline-secondary" id="toggle_office_url">Show</button>
                                </div>
                            </div>
                        </div>

                        
                        <!-- <div class="card mb-3 p-3">
                            <h6><strong>Video Files</strong></h6>
                            {% if settings.enable_video_file_support %}
                                
                                <div class="mb-3">
                                    <label for="video_files_storage_account_url" class="form-label">
                                        Storage Account Connection String
                                    </label>
                                    
                                    <div class="input-group">
                                        <input
                                            type="password" 
                                            class="form-control"
                                            id="video_files_storage_account_url"
                                            name="video_files_storage_account_url"
                                            value="{{ settings.video_files_storage_account_url or '' }}"
                                        >
                                        <button type="button" class="btn btn-outline-secondary" id="toggle_video_conn_str">Show</button>
                                    </div>
                                    
                                </div>
                            {% else %}
                                
                                <p class="text-danger mb-1">
                                    Video support is currently disabled in the Workspaces tab.
                                </p>
                                <p class="mt-2 mb-0">
                                    <small class="text-muted">
                                        Reference:
                                        <a href="#workspaces" onclick="switchTab(event, 'workspaces-tab')">
                                            Enable Video File Support
                                        </a>
                                        (see the Workspaces tab)
                                    </small>
                                </p>
                            {% endif %}
                        </div>

                        
                        <div class="card mb-3 p-3">
                            <h6><strong>Audio Files</strong></h6>
                            {% if settings.enable_audio_file_support %}
                                
                                <div class="mb-3">
                                    <label for="audio_files_storage_account_url" class="form-label">
                                        Storage Account Connection String
                                    </label>
                                    
                                    <div class="input-group">
                                        <input
                                            type="password" 
                                            class="form-control"
                                            id="audio_files_storage_account_url"
                                            name="audio_files_storage_account_url"
                                            value="{{ settings.audio_files_storage_account_url or '' }}"
                                        >
                                        <button type="button" class="btn btn-outline-secondary" id="toggle_audio_conn_str">Show</button>
                                    </div>
                                    
                                </div>
                            {% else %}
                                
                                <p class="text-danger mb-1">
                                    Audio support is currently disabled in the Workspaces tab.
                                </p>
                                <p class="mt-2 mb-0">
                                    <small class="text-muted">
                                        Reference:
                                        <a href="#workspaces" onclick="switchTab(event, 'workspaces-tab')">
                                            Enable Audio File Support
                                        </a>
                                        (see the Workspaces tab)
                                    </small>
                                </p>
                            {% endif %}
                        </div> -->
                    </div>
                </div>
            </div>

            
            <div class="tab-pane fade" id="safety" role="tabpanel" aria-labelledby="safety-tab">
                
                 <p class="text-muted">
                    Configure content safety, archiving, and user feedback settings. If Content Safety is enabled, user
                    messages will be sent to the safety endpoint for analysis. If User Feedback is enabled, users will see
                    thumbs up/down to provide feedback on AI responses.
                </p>
                <div class="card p-3 mb-3" id="content-safety-section">
                    <h5>
                        <i class="bi bi-shield-exclamation me-2"></i>Content Safety
                    </h5>
                    <p class="text-muted">Enable content safety to filter out inappropriate content.</p>
                    <div class="form-group form-check form-switch mb-3">
                        <input
                            type="checkbox"
                            class="form-check-input"
                            id="enable_content_safety"
                            name="enable_content_safety"
                            {% if settings.enable_content_safety %}checked{% endif %}
                        >
                        <label class="form-check-label ms-2" for="enable_content_safety">
                            Enable Content Safety
                        </label>
                        <i class="bi bi-info-circle ms-2" data-bs-toggle="tooltip" title="Filter user messages and AI responses through Azure Content Safety service to detect and block inappropriate content."></i>
                    </div>

                    
                    <div id="content_safety_settings"
                         {% if not settings.enable_content_safety %}style="display: none;"{% endif %}>

                        
                        <div class="form-group form-check form-switch mb-3 d-flex align-items-center">
                            <input
                                type="checkbox"
                                class="form-check-input me-2"
                                id="enable_content_safety_apim"
                                name="enable_content_safety_apim"
                                {% if settings.enable_content_safety_apim %}checked{% endif %}
                            >
                            <label class="form-check-label" for="enable_content_safety_apim">
                                Use APIM instead of direct Content Safety endpoint
                            </label>
                            <i class="bi bi-info-circle ms-2" data-bs-toggle="tooltip" title="Route content safety requests through Azure API Management instead of directly to the Content Safety service for centralized monitoring and control."></i>
                        </div>

                        
                        <div id="non_apim_content_safety_settings"
                             {% if settings.enable_content_safety_apim %}style="display: none;"{% endif %}>
                            <div class="mb-3">
                                <label for="content_safety_endpoint" class="form-label">
                                    Content Safety Endpoint
                                </label>
                                <input
                                    type="text"
                                    class="form-control"
                                    id="content_safety_endpoint"
                                    name="content_safety_endpoint"
                                    value="{{ settings.content_safety_endpoint or '' }}"
                                >
                            </div>
                            <div class="mb-3">
                                <label for="content_safety_authentication_type" class="form-label">
                                    Authentication Type
                                </label>
                                <select class="form-select" id="content_safety_authentication_type" name="content_safety_authentication_type">
                                    <option value="key" {% if settings.content_safety_authentication_type=='key' %}selected{% endif %}>
                                        Key
                                    </option>
                                    <option value="managed_identity" {% if settings.content_safety_authentication_type=='managed_identity' %}selected{% endif %}>
                                        Managed Identity
                                    </option>
                                </select>
                            </div>
                            <div class="mb-3" id="content_safety_key_container" {% if settings.content_safety_authentication_type !='key' %}style="display: none;"{% endif %}>
                                <label for="content_safety_key" class="form-label">
                                    Content Safety Key
                                </label>
                                <div class="input-group">
                                    <input
                                        type="password"
                                        class="form-control"
                                        id="content_safety_key"
                                        name="content_safety_key"
                                        value="{{ settings.content_safety_key or '' }}"
                                    >
                                    <button
                                        type="button"
                                        class="btn btn-outline-secondary"
                                        id="toggle_content_safety_key"
                                    >
                                        Show
                                    </button>
                                </div>
                            </div>
                        </div>

                        
                        <div id="apim_content_safety_settings"
                             {% if not settings.enable_content_safety_apim %}style="display: none;"{% endif %}>
                            <div class="mb-3">
                                <label for="azure_apim_content_safety_endpoint" class="form-label">
                                    Azure APIM Content Safety Endpoint
                                </label>
                                <input
                                    type="text"
                                    class="form-control"
                                    id="azure_apim_content_safety_endpoint"
                                    name="azure_apim_content_safety_endpoint"
                                    value="{{ settings.azure_apim_content_safety_endpoint or '' }}"
                                >
                            </div>
                            <div class="mb-3">
                                <label for="azure_apim_content_safety_subscription_key" class="form-label">
                                    Azure APIM Content Safety Subscription Key
                                </label>
                                <div class="input-group">
                                    <input
                                        type="password"
                                        class="form-control"
                                        id="azure_apim_content_safety_subscription_key"
                                        name="azure_apim_content_safety_subscription_key"
                                        value="{{ settings.azure_apim_content_safety_subscription_key or '' }}"
                                    >
                                    <button
                                        type="button"
                                        class="btn btn-outline-secondary"
                                        id="toggle_azure_apim_content_safety_subscription_key"
                                    >
                                        Show
                                    </button>
                                </div>
                            </div>
                        </div>

                        <button type="button" class="btn btn-secondary mt-3" id="test_safety_button">
                            Test Safety Connection
                        </button>
                        <div id="test_safety_result" class="mt-2"></div>
                    </div>
                </div>

                
                <div class="card p-3 mb-3" id="user-feedback-section">
                    <h5>
                        <i class="bi bi-chat-square-heart me-2"></i>User Feedback
                    </h5>
                    <p class="text-muted">Enable user feedback (thumbs up/down) for AI responses.</p>
                    <div class="form-group form-check form-switch mb-3">
                        <input
                            type="checkbox"
                            class="form-check-input"
                            id="enable_user_feedback"
                            name="enable_user_feedback"
                            {% if settings.enable_user_feedback %}checked{% endif %}
                        >
                        <label class="form-check-label ms-2" for="enable_user_feedback">
                            Enable User Feedback (Thumbs Up/Down)
                        </label>
                        <i class="bi bi-info-circle ms-2" data-bs-toggle="tooltip" title="Allow users to provide thumbs up/down feedback on AI responses for quality monitoring and improvement."></i>
                    </div>
                </div>
                
                
                <div class="card p-3 mb-3" id="permissions-section">
                    <h5>
                        <i class="bi bi-person-check me-2"></i>Permissions
                    </h5>
                    <p class="text-muted">Control which users can access specific administrative views related to safety and feedback.</p>

                    
                    <div class="form-group form-check form-switch mb-2">
                        <input type="checkbox"
                            class="form-check-input"
                            id="require_member_of_safety_violation_admin"
                            name="require_member_of_safety_violation_admin"
                            {% if settings.require_member_of_safety_violation_admin %}checked{% endif %}>
                        <label class="form-check-label ms-2" for="require_member_of_safety_violation_admin">
                            Require Membership for Safety Violation Admin View
                        </label>
                        <i class="bi bi-info-circle ms-2" data-bs-toggle="tooltip" title="Restrict access to safety violation reports to users with the 'SafetyViolationAdmin' role instead of general admin access."></i>
                    </div>
                     <p class="text-muted small mb-3">
                        If enabled, only users who are members of the 'SafetyViolationAdmin' role (defined in your App registration) can access the Safety Violations admin page. If disabled, any user with the general 'Admin' role can access it.
                    </p>

                    
                    <div class="form-group form-check form-switch mb-2">
                        <input type="checkbox"
                            class="form-check-input"
                            id="require_member_of_feedback_admin"
                            name="require_member_of_feedback_admin"
                            {% if settings.require_member_of_feedback_admin %}checked{% endif %}>
                        <label class="form-check-label ms-2" for="require_member_of_feedback_admin">
                            Require Membership for Feedback Admin View
                        </label>
                        <i class="bi bi-info-circle ms-2" data-bs-toggle="tooltip" title="Restrict access to user feedback reports to users with the 'FeedbackAdmin' role instead of general admin access."></i>
                    </div>
                     <p class="text-muted small mb-0">
                        If enabled, only users who are members of the 'FeedbackAdmin' role (defined in your App registration) can access the User Feedback admin page. If disabled, any user with the general 'Admin' role can access it. Requires 'Enable User Feedback' to be active.
                    </p>
                </div>
                
                
                
                <div class="card p-3 mb-3" id="conversation-archiving-section">
                    <h5>
                        <i class="bi bi-archive me-2"></i>Conversation Archiving
                    </h5>
                    <p class="text-muted">When enabled, conversation deletions will be archived instead of permanently deleted.</p>
                    <div class="form-group form-check form-switch mb-3">
                        <input
                            type="checkbox"
                            class="form-check-input"
                            id="enable_conversation_archiving"
                            name="enable_conversation_archiving"
                            {% if settings.enable_conversation_archiving %}checked{% endif %}
                        >
                        <label class="form-check-label ms-2" for="enable_conversation_archiving">
                            Enable Conversation Archiving
                        </label>
                        <i class="bi bi-info-circle ms-2" data-bs-toggle="tooltip" title="Archive conversations instead of permanently deleting them, allowing for recovery and compliance with data retention policies."></i>
                    </div>
                </div>
            </div>

            
            <div class="tab-pane fade" id="search-extract" role="tabpanel" aria-labelledby="search-extract-tab">
                
                 <p class="text-muted">
                    Configure Azure AI Search, Document Intelligence, and multimedia support settings.
                </p>

                
                <div class="card p-3 mb-3" id="azure-ai-search-section">
                    <h5><i class="bi bi-search me-2"></i>Azure AI Search</h5>
                    <p class="text-muted">
                        Configure Azure AI Search settings.
                    </p>
                    <div class="form-group form-check form-switch mb-3 d-flex align-items-center">
                        <input
                            type="checkbox"
                            class="form-check-input me-2"
                            id="enable_ai_search_apim"
                            name="enable_ai_search_apim"
                            {% if settings.enable_ai_search_apim %}checked{% endif %}
                        >
                        <label class="form-check-label" for="enable_ai_search_apim">
                            Use APIM instead of direct Azure AI Search
                        </label>
                        <i class="bi bi-info-circle ms-2" data-bs-toggle="tooltip" title="Route Azure AI Search requests through API Management for centralized monitoring and control instead of direct service access."></i>
                    </div>

                    <div>
                        
                        <div id="non_apim_ai_search_settings" {% if settings.enable_ai_search_apim %}style="display: none;"{% endif %}>
                            <div class="mb-3">
                                <label for="azure_ai_search_endpoint" class="form-label">Search Endpoint</label>
                                <input
                                    type="text"
                                    class="form-control"
                                    id="azure_ai_search_endpoint"
                                    name="azure_ai_search_endpoint"
                                    value="{{ settings.azure_ai_search_endpoint or '' }}"
                                >
                            </div>
                            <div class="mb-3">
                                <label for="azure_ai_search_authentication_type" class="form-label">
                                    Authentication Type
                                </label>
                                <select class="form-select" id="azure_ai_search_authentication_type" name="azure_ai_search_authentication_type">
                                    <option value="key" {% if settings.azure_ai_search_authentication_type=='key' %}selected{% endif %}>
                                        Key
                                    </option>
                                    <option value="managed_identity" {% if settings.azure_ai_search_authentication_type=='managed_identity' %}selected{% endif %}>
                                        Managed Identity
                                    </option>
                                </select>
                            </div>
                            <div class="mb-3" id="azure_ai_search_key_container" {% if settings.azure_ai_search_authentication_type !='key' %}style="display: none;"{% endif %}>
                                <label for="azure_ai_search_key" class="form-label">Search Key</label>
                                <div class="input-group">
                                    <input
                                        type="password"
                                        class="form-control"
                                        id="azure_ai_search_key"
                                        name="azure_ai_search_key"
                                        value="{{ settings.azure_ai_search_key or '' }}"
                                    >
                                    <button
                                        type="button"
                                        class="btn btn-outline-secondary"
                                        id="toggle_search_key"
                                    >
                                        Show
                                    </button>
                                </div>
                            </div>
                        </div>

                        
                        <div id="apim_ai_search_settings" {% if not settings.enable_ai_search_apim %}style="display: none;"{% endif %}>
                            <div class="mb-3">
                                <label for="azure_apim_ai_search_endpoint" class="form-label">
                                    Azure APIM AI Search Endpoint
                                </label>
                                <input
                                    type="text"
                                    class="form-control"
                                    id="azure_apim_ai_search_endpoint"
                                    name="azure_apim_ai_search_endpoint"
                                    value="{{ settings.azure_apim_ai_search_endpoint or '' }}"
                                >
                            </div>
                            <div class="mb-3">
                                <label for="azure_apim_ai_search_subscription_key" class="form-label">
                                    Azure APIM AI Search Subscription Key
                                </label>
                                <div class="input-group">
                                    <input
                                        type="password"
                                        class="form-control"
                                        id="azure_apim_ai_search_subscription_key"
                                        name="azure_apim_ai_search_subscription_key"
                                        value="{{ settings.azure_apim_ai_search_subscription_key or '' }}"
                                    >
                                    <button
                                        type="button"
                                        class="btn btn-outline-secondary"
                                        id="toggle_azure_apim_ai_search_subscription_key"
                                    >
                                        Show
                                    </button>
                                </div>
                            </div>
                        </div>

                        
                        <button
                            type="button"
                            class="btn btn-secondary mt-3"
                            style="width: auto;"
                            id="test_azure_ai_search_button"
                        >
                            Test Azure AI Search Connection
                        </button>
                        <div id="test_azure_ai_search_result" class="mt-2"></div>
                    </div>
                </div>

                
                <div class="card p-3 mb-3" id="document-intelligence-section">
                    <h5><i class="bi bi-file-earmark-text me-2"></i>Document Intelligence</h5>
                    <p class="text-muted">
                        Configure Azure Document Intelligence settings.
                    </p>
                    <div class="form-group form-check form-switch mb-3 d-flex align-items-center">
                        <input
                            type="checkbox"
                            class="form-check-input me-2"
                            id="enable_document_intelligence_apim"
                            name="enable_document_intelligence_apim"
                            {% if settings.enable_document_intelligence_apim %}checked{% endif %}
                        >
                        <label class="form-check-label" for="enable_document_intelligence_apim">
                            Use APIM instead of direct Document Intelligence endpoint
                        </label>
                        <i class="bi bi-info-circle ms-2" data-bs-toggle="tooltip" title="Route Document Intelligence requests through API Management for centralized monitoring and control instead of direct service access."></i>
                    </div>

                    <div>
                        
                        <div id="non_apim_document_intelligence_settings" {% if settings.enable_document_intelligence_apim %}style="display: none;"{% endif %}>
                            <div class="mb-3">
                                <label for="azure_document_intelligence_endpoint" class="form-label">
                                    Document Intelligence Endpoint
                                </label>
                                <input
                                    type="text"
                                    class="form-control"
                                    id="azure_document_intelligence_endpoint"
                                    name="azure_document_intelligence_endpoint"
                                    value="{{ settings.azure_document_intelligence_endpoint or '' }}"
                                >
                            </div>
                            <div class="mb-3">
                                <label for="azure_document_intelligence_authentication_type" class="form-label">
                                    Authentication Type
                                </label>
                                <select class="form-select" id="azure_document_intelligence_authentication_type" name="azure_document_intelligence_authentication_type">
                                    <option value="key" {% if settings.azure_document_intelligence_authentication_type=='key' %}selected{% endif %}>
                                        Key
                                    </option>
                                    <option value="managed_identity" {% if settings.azure_document_intelligence_authentication_type=='managed_identity' %}selected{% endif %}>
                                        Managed Identity
                                    </option>
                                </select>
                            </div>
                            <div class="mb-3" id="azure_document_intelligence_key_container" {% if settings.azure_document_intelligence_authentication_type !='key' %}style="display: none;"{% endif %}>
                                <label for="azure_document_intelligence_key" class="form-label">
                                    Document Intelligence Key
                                </label>
                                <div class="input-group">
                                    <input
                                        type="password"
                                        class="form-control"
                                        id="azure_document_intelligence_key"
                                        name="azure_document_intelligence_key"
                                        value="{{ settings.azure_document_intelligence_key or '' }}"
                                    >
                                    <button
                                        type="button"
                                        class="btn btn-outline-secondary"
                                        id="toggle_docintel_key"
                                    >
                                        Show
                                    </button>
                                </div>
                            </div>
                        </div>

                        
                        <div id="apim_document_intelligence_settings" {% if not settings.enable_document_intelligence_apim %}style="display: none;"{% endif %}>
                            <div class="mb-3">
                                <label for="azure_apim_document_intelligence_endpoint" class="form-label">
                                    Azure APIM Document Intelligence Endpoint
                                </label>
                                <input
                                    type="text"
                                    class="form-control"
                                    id="azure_apim_document_intelligence_endpoint"
                                    name="azure_apim_document_intelligence_endpoint"
                                    value="{{ settings.azure_apim_document_intelligence_endpoint or '' }}"
                                >
                            </div>
                            <div class="mb-3">
                                <label for="azure_apim_document_intelligence_subscription_key" class="form-label">
                                    Azure APIM Document Intelligence Subscription Key
                                </label>
                                <div class="input-group">
                                    <input
                                        type="password"
                                        class="form-control"
                                        id="azure_apim_document_intelligence_subscription_key"
                                        name="azure_apim_document_intelligence_subscription_key"
                                        value="{{ settings.azure_apim_document_intelligence_subscription_key or '' }}"
                                    >
                                    <button
                                        type="button"
                                        class="btn btn-outline-secondary"
                                        id="toggle_azure_apim_document_intelligence_subscription_key"
                                    >
                                        Show
                                    </button>
                                </div>
                            </div>
                        </div>

                        
                        <button
                            type="button"
                            class="btn btn-secondary mt-3"
                            style="width: auto;"
                            id="test_azure_doc_intelligence_button"
                        >
                            Test Document Intelligence Connection
                        </button>
                        <div id="test_azure_doc_intelligence_result" class="mt-2"></div>
                    </div>
                </div>

                <!-- Multimedia Support Section -->
                <div class="card p-3 mb-3" id="multimedia-support-section">
                    <div class="d-flex justify-content-between align-items-center mb-2">
                        <h5 class="mb-0"><i class="bi bi-play-circle me-2"></i>Multimedia Support</h5>
                        <button type="button" class="btn btn-outline-primary btn-sm" data-bs-toggle="modal" data-bs-target="#videoIndexerInfoModal">
                            <i class="bi bi-info-circle me-1"></i>Configuration Guide
                        </button>
                    </div>
                    <p class="text-muted mb-3">
                        Support video and audio file upload for transcription, indexing, and embedding.
                    </p>

                    <!-- Video File Support -->
                    <div class="form-group form-check form-switch mb-3">
                        <input
                            type="checkbox"
                            class="form-check-input"
                            id="enable_video_file_support"
                            name="enable_video_file_support"
                            {% if settings.enable_video_file_support %}checked{% endif %}
                        >
                        <label class="form-check-label ms-2" for="enable_video_file_support">
                            Enable Video File Support
                        </label>
                        <i class="bi bi-info-circle ms-2" data-bs-toggle="tooltip" title="Allow video file uploads with automatic transcription and indexing for AI-powered content search and analysis."></i>
                    </div>

                    <div id="video_indexer_settings" class="card mb-3 p-3"
                            {% if not settings.enable_video_file_support %}style="display: none;"{% endif %}>
                        <h5>Video Indexer Settings</h5>
                        <p class="text-muted">Configure Azure Video Indexer for transcription & indexing.</p>

                        <div class="mb-3">
                            <label for="video_indexer_endpoint" class="form-label">Endpoint</label>
                            <input type="text" class="form-control"
                                id="video_indexer_endpoint" name="video_indexer_endpoint"
                                value="{{ settings.video_indexer_endpoint or 'https://api.videoindexer.ai' }}">
                        </div>

                        <div class="mb-3">
                            <label for="video_indexer_arm_api_version" class="form-label">ARM API Version</label>
                            <input type="text" class="form-control"
                                id="video_indexer_arm_api_version" name="video_indexer_arm_api_version"
                                value="{{ settings.video_indexer_arm_api_version or '2021-11-10-preview' }}">
                        </div>

                        <div class="mb-3">
                            <label for="video_indexer_location" class="form-label">Location</label>
                            <input type="text" class="form-control"
                                id="video_indexer_location" name="video_indexer_location"
                                value="{{ settings.video_indexer_location or '' }}">
                        </div>

                        <div class="mb-3">
                            <label for="video_indexer_account_id" class="form-label">Account ID</label>
                            <input type="text" class="form-control"
                                id="video_indexer_account_id" name="video_indexer_account_id"
                                value="{{ settings.video_indexer_account_id or '' }}">
                        </div>

                        <div class="mb-3">
                            <label for="video_indexer_api_key" class="form-label">API Key</label>
                            <div class="input-group">
                            <input type="password" class="form-control"
                                    id="video_indexer_api_key" name="video_indexer_api_key"
                                    value="{{ settings.video_indexer_api_key or '' }}">
                            <button type="button" class="btn btn-outline-secondary"
                                    id="toggle_video_indexer_api_key">Show</button>
                        </div>
                        </div>

                        <div class="mb-3">
                            <label for="video_indexer_resource_group" class="form-label">Resource Group</label>
                            <input type="text" class="form-control"
                                id="video_indexer_resource_group" name="video_indexer_resource_group"
                                value="{{ settings.video_indexer_resource_group or '' }}">
                        </div>

                        <div class="mb-3">
                            <label for="video_indexer_subscription_id" class="form-label">Subscription ID</label>
                            <input type="text" class="form-control"
                                id="video_indexer_subscription_id" name="video_indexer_subscription_id"
                                value="{{ settings.video_indexer_subscription_id or '' }}">
                        </div>

                        <div class="mb-3">
                            <label for="video_indexer_account_name" class="form-label">Account Name</label>
                            <input type="text" class="form-control"
                                id="video_indexer_account_name" name="video_indexer_account_name"
                                value="{{ settings.video_indexer_account_name or '' }}">
                        </div>

                        <div class="mb-3">
                            <label for="video_index_timeout" class="form-label">Timeout (seconds)</label>
                            <input type="number" class="form-control"
                                id="video_index_timeout" name="video_index_timeout"
                                value="{{ settings.video_index_timeout or 600 }}">
                        </div>
                    </div>

                    <!-- Audio File Support -->
                    <div class="form-group form-check form-switch mb-3">
                        <input
                            type="checkbox"
                            class="form-check-input"
                            id="enable_audio_file_support"
                            name="enable_audio_file_support"
                            {% if settings.enable_audio_file_support %}checked{% endif %}
                        >
                        <label class="form-check-label ms-2" for="enable_audio_file_support">
                            Enable Audio File Support
                        </label>
                        <i class="bi bi-info-circle ms-2" data-bs-toggle="tooltip" title="Allow audio file uploads with automatic transcription and indexing for AI-powered content search and analysis."></i>
                    </div>

                    <div id="audio_service_settings" class="card mb-3 p-3"
                            {% if not settings.enable_audio_file_support %}style="display: none;"{% endif %}>
                        <h5>Speech Service Settings</h5>
                        <p class="text-muted">Configure Azure Speech Service for audio transcription & embedding.</p>

                        <div class="mb-3">
                            <label for="speech_service_endpoint" class="form-label">Endpoint</label>
                            <input type="text" class="form-control"
                                id="speech_service_endpoint" name="speech_service_endpoint"
                                value="{{ settings.speech_service_endpoint or '' }}"
                                placeholder="https://<location>.cognitiveservices.azure.<com or us>/">
                        </div>

                        <div class="mb-3">
                            <label for="speech_service_location" class="form-label">Location</label>
                            <input type="text" class="form-control"
                                id="speech_service_location" name="speech_service_location"
                                value="{{ settings.speech_service_location or '' }}">
                        </div>

                        <div class="mb-3">
                            <label for="speech_service_locale" class="form-label">Locale</label>
                            <input type="text" class="form-control"
                                id="speech_service_locale" name="speech_service_locale"
                                value="{{ settings.speech_service_locale or '' }}">
                        </div>

                        <div class="mb-3">
                            <label for="speech_service_key" class="form-label">API Key</label>
                            <div class="input-group">
                            <input type="password" class="form-control"
                                    id="speech_service_key" name="speech_service_key"
                                    value="{{ settings.speech_service_key or '' }}">
                            <button type="button" class="btn btn-outline-secondary"
                                    id="toggle_speech_service_key">Show</button>
                            </div>
                        </div>
                    </div>

                    <p class="mt-2 mb-0">
                        <small class="text-muted">
                            <a href="#citation" onclick="switchTab(event, 'citation-tab')">
                                Enhanced Citations
                            </a>
                             will dramatically improve the citation experience for video and audio files.
                        </small>
                    </p>
                </div>
            </div>

        </div> 
    </form>
    
    <!-- Floating Save Button -->
    <button type="submit" form="admin-settings-form" class="btn btn-secondary floating-save-btn" id="floating-save-btn" disabled>
        <i class="bi bi-floppy"></i> Save Settings
    </button>
    
    <div>
        <!-- Plugin Modal (moved outside form) -->
        {% include '_plugin_modal.html' %}

        <!-- Agent Modal (moved outside form) -->
        {% include '_agent_modal.html' %}

        <!-- Front Door Info Modal -->
        {% include '_front_door_info.html' %}

        <!-- Health Check Info Modal -->
        {% include '_health_check_info.html' %}

        <!-- Video Indexer Info Modal -->
        {% include '_video_indexer_info.html' %}
    </div>
</div>
{% endblock %}
<script>
    // Live preview for banner in admin
    document.addEventListener('DOMContentLoaded', function() {
        const textInput = document.getElementById('classification_banner_text');
        const colorInput = document.getElementById('classification_banner_color');
        const preview = document.getElementById('classification-banner-preview');
        function updatePreview() {
            preview.textContent = textInput.value || 'Banner Preview';
            preview.style.background = colorInput.value;
            preview.style.color = '#fff'; // Always white text for preview
        }
        if (textInput && colorInput && preview) {
            textInput.addEventListener('input', updatePreview);
            colorInput.addEventListener('input', updatePreview);
        }
    });
</script>

{% block scripts %}

<!-- <script src="https://cdn.jsdelivr.net/npm/simplemde@1.11.2/dist/simplemde.min.js"></script>
 LOCAL VERSION BELOW
-->
 <script src="/static/js/simplemde/simplemde.min.js"></script>
 
<script>
    // Existing SimpleMDE script...
     // We’ll store the SimpleMDE instance globally so we can destroy or read its content
    let simplemde = null;

    // Grab references to the toggle, the editor container, and the preview container
    const toggleLandingPageEditor = document.getElementById("toggleLandingPageEditor");
    const landingPageEditorContainer = document.getElementById("landingPageEditorContainer");
    const landingPageMarkdownPreview = document.getElementById("landingPageMarkdownPreview");

    function showEditor() {
        // Show the text area container
        landingPageEditorContainer.style.display = "block";
        // Hide the preview container
        landingPageMarkdownPreview.style.display = "none";

        // If we haven't already created the editor, do so
        if (!simplemde) {
            simplemde = new SimpleMDE({
                element: document.getElementById("landing_page_text_editor"),
                // Optionally add any SimpleMDE config here:
                // placeholder: "Enter your landing page markdown..."
            });
        }
    }

    function showPreview() {
        // Hide the text area container
        landingPageEditorContainer.style.display = "none";
        // Show the preview container
        landingPageMarkdownPreview.style.display = "block";

        // Render the markdown inside the preview container
        if (simplemde) {
            landingPageMarkdownPreview.innerHTML = simplemde.markdown(simplemde.value());
        } else {
            // If for some reason simplemde is null (e.g., user never toggled on?),
            // just show raw text
            landingPageMarkdownPreview.innerHTML = document.getElementById("landing_page_text_editor").value;
        }
    }

    // Listen for changes on the toggle
    toggleLandingPageEditor.addEventListener("change", () => {
        if (toggleLandingPageEditor.checked) {
            showEditor();
        } else {
            showPreview();
        }
    });

    // On page load, decide which view to show, based on user’s stored setting
    if (toggleLandingPageEditor.checked) {
        showEditor();
    } else {
        showPreview();
    }
</script>

<script>
    // Prepopulate model arrays and classification data from server
    window.gptSelected = JSON.parse('{{ settings.gpt_model.selected|tojson()|safe }}' || '[]');
    window.gptAll      = JSON.parse('{{ settings.gpt_model.all|tojson()|safe }}' || '[]');

    window.embeddingSelected = JSON.parse('{{ settings.embedding_model.selected|tojson()|safe }}' || '[]');
    window.embeddingAll      = JSON.parse('{{ settings.embedding_model.all|tojson()|safe }}' || '[]');

    window.imageSelected = JSON.parse('{{ settings.image_gen_model.selected|tojson()|safe }}' || '[]');
    window.imageAll      = JSON.parse('{{ settings.image_gen_model.all|tojson()|safe }}' || '[]');

    // *** NEW: Classification Data ***
    try {
        let categoriesStr = '{{ settings.document_classification_categories|tojson(indent=None)|safe }}';
        if (!categoriesStr || categoriesStr.trim() === '') {
            categoriesStr = '[]';
        }
        window.classificationCategories = JSON.parse(categoriesStr);
    } catch (e) {
        console.error("Error parsing classification categories:", e);
        window.classificationCategories = [];
    }
    // Ensure it's always an array
    if (!Array.isArray(window.classificationCategories)) {
        window.classificationCategories = [];
    }
    window.enableDocumentClassification = "{{ enable_document_classification }}";

    // *** NEW: External Links Data ***
    try {
        let externalLinksStr = '{{ settings.external_links|tojson(indent=None)|safe }}';
        if (!externalLinksStr || externalLinksStr.trim() === '') {
            externalLinksStr = '[]';
        }
        window.externalLinks = JSON.parse(externalLinksStr);
    } catch (e) {
        console.error("Error parsing external links:", e);
        window.externalLinks = [];
    }
    // Ensure it's always an array
    if (!Array.isArray(window.externalLinks)) {
        window.externalLinks = [];
    }
    window.enableExternalLinks = "{{ enable_external_links }}";
    window.externalLinksMenuName = "{{ settings.external_links_menu_name or 'External Links' }}";
    window.externalLinksForceMenu = "{{ settings.external_links_force_menu }}";

</script>
<script type="module" src="{{ url_for('static', filename='js/admin/admin_settings.js') }}"></script>
<script type="module" src="{{ url_for('static', filename='js/admin/admin_sidebar_nav.js') }}"></script>
<script type="module" src="{{ url_for('static', filename='js/plugin_modal_stepper.js') }}"></script>
{% if settings.enable_semantic_kernel %}
<script type="module" src="{{ url_for('static', filename='js/admin/admin_plugins.js') }}"></script>
<script type="module" src="{{ url_for('static', filename='js/admin/admin_agents.js') }}"></script>
{% endif %}

<!-- Script to update the walkthrough steps based on form changes -->
<script>
    document.addEventListener('DOMContentLoaded', function() {
        // Handle workspace toggle changes to update requirement status
        const userWorkspaceToggle = document.getElementById('enable_user_workspace');
        const groupWorkspaceToggle = document.getElementById('enable_group_workspaces');
        
        if (userWorkspaceToggle && groupWorkspaceToggle) {
            [userWorkspaceToggle, groupWorkspaceToggle].forEach(toggle => {
                toggle.addEventListener('change', function() {
                    updateWalkthroughRequirements();
                    // Recalculate available steps and refresh navigation
                    const currentStep = getCurrentWalkthroughStep();
                    navigateToWalkthroughStep(currentStep);
                });
            });
        }
        
        // Handle video support toggle in main form
        const videoSupportToggle = document.getElementById('enable_video_file_support');
        if (videoSupportToggle) {
            videoSupportToggle.addEventListener('change', function() {
                updateWalkthroughRequirements();
                
                // Recalculate available steps and refresh navigation
                const currentStep = getCurrentWalkthroughStep();
                navigateToWalkthroughStep(currentStep);
            });
        }
        
        // Handle audio support toggle in main form
        const audioSupportToggle = document.getElementById('enable_audio_file_support');
        if (audioSupportToggle) {
            audioSupportToggle.addEventListener('change', function() {
                updateWalkthroughRequirements();
                
                // Recalculate available steps and refresh navigation
                const currentStep = getCurrentWalkthroughStep();
                navigateToWalkthroughStep(currentStep);
            });
        }
        
        // Handle Front Door toggle in main form
        const frontDoorToggle = document.getElementById('enable_front_door');
        const frontDoorUrlSettings = document.getElementById('front-door-url-settings');
        const frontDoorUrlInput = document.getElementById('front_door_url');
        const homeUrlPreview = document.getElementById('home-url-preview');
        const oauthUrlPreview = document.getElementById('oauth-url-preview');
        
        function updateFrontDoorPreviews() {
            const baseUrl = frontDoorUrlInput?.value.trim() || 'https://your-frontdoor.azurefd.net';
            if (homeUrlPreview) {
                homeUrlPreview.textContent = baseUrl;
            }
            if (oauthUrlPreview) {
                oauthUrlPreview.textContent = `${baseUrl}/getAToken`;
            }
        }
        
        function toggleFrontDoorSettings() {
            if (frontDoorToggle && frontDoorUrlSettings) {
                if (frontDoorToggle.checked) {
                    frontDoorUrlSettings.style.display = 'block';
                    updateFrontDoorPreviews();
                } else {
                    frontDoorUrlSettings.style.display = 'none';
                }
            }
        }
        
        if (frontDoorToggle) {
            frontDoorToggle.addEventListener('change', toggleFrontDoorSettings);
            // Initialize state on page load
            toggleFrontDoorSettings();
        }
        
        if (frontDoorUrlInput) {
            frontDoorUrlInput.addEventListener('input', updateFrontDoorPreviews);
            // Initialize previews on page load
            updateFrontDoorPreviews();
        }
        
        // Handle walkthrough container events
        const walkthroughContainer = document.getElementById('settings-walkthrough-container');
        if (walkthroughContainer) {
            // Close button functionality
            const closeBtn = document.getElementById('close-walkthrough-btn');
            if (closeBtn) {
                closeBtn.addEventListener('click', hideWalkthrough);
            }

            // Custom event listener for step changes
            walkthroughContainer.addEventListener('walkthroughStepChanged', function(e) {
                const currentStep = e.detail?.step || 1;
                const totalSteps = document.querySelectorAll('.walkthrough-step').length;
                
                const prevBtn = document.getElementById('walkthrough-prev-btn');
                const nextBtn = document.getElementById('walkthrough-next-btn');
                const finishBtn = document.getElementById('walkthrough-finish-btn');
                
                // Hide/show previous button based on first step
                if (prevBtn) prevBtn.style.display = currentStep === 1 ? 'none' : 'inline-block';
                
                // Show finish button on last step, next button otherwise
                if (nextBtn && finishBtn) {
                    nextBtn.style.display = currentStep === totalSteps ? 'none' : 'inline-block';
                    finishBtn.style.display = currentStep === totalSteps ? 'inline-block' : 'none';
                }
            });
        }
        
        // Initial update
        updateWalkthroughRequirements();
    });
    
    function updateWalkthroughRequirements() {
        const workspaceEnabled = document.getElementById('enable_user_workspace')?.checked || false;
        const groupsEnabled = document.getElementById('enable_group_workspaces')?.checked || false;
        const workspacesEnabled = workspaceEnabled || groupsEnabled;
        
        // Update embedding requirements
        updateRequirementStatus('embedding', workspacesEnabled);
        
        // Update AI Search requirements
        updateRequirementStatus('ai-search', workspacesEnabled);
        
        // Update Document Intelligence requirements
        updateRequirementStatus('doc-intelligence', workspacesEnabled);
        
        // Update Video support requirements
        const videoEnabled = document.getElementById('walkthrough-enable-video')?.checked || 
                            document.getElementById('enable_video_file_support')?.checked || false;
        updateRequirementStatus('video-support', workspacesEnabled && videoEnabled);
        
        // Update Audio support requirements
        const audioEnabled = document.getElementById('walkthrough-enable-audio')?.checked || 
                            document.getElementById('enable_audio_file_support')?.checked || false;
        updateRequirementStatus('audio-support', workspacesEnabled && audioEnabled);
        
        // If we're in the walkthrough, update completion status for current step
        const currentStepElem = document.querySelector('.walkthrough-step:not([style*=\'display: none\'])');
        if (currentStepElem) {
            const currentStep = parseInt(currentStepElem.id?.split('-')[2]) || 1;
            if (typeof updateStepCompletionStatus === 'function') {
                updateStepCompletionStatus(currentStep);
            }
        }
    }
    
    function updateRequirementStatus(section, isRequired, isComplete = false) {
        // Update requirement alert
        const requirementAlert = document.getElementById(`${section}-requirement-alert`);
        if (requirementAlert) {
            if (isRequired && isComplete) {
                requirementAlert.className = 'alert alert-success';
                requirementAlert.innerHTML = '<strong>Complete:</strong> Configuration finished for this section.';
            } else if (isRequired) {
                requirementAlert.className = 'alert alert-danger';
                requirementAlert.innerHTML = '<strong>Required:</strong> This configuration is required for workspace functionality.';
            } else {
                requirementAlert.className = 'alert alert-info';
                requirementAlert.innerHTML = '<strong>Optional:</strong> This configuration is optional.';
            }
        }
        
        // Update badges
        const badges = document.querySelectorAll(`[id$="${section}-badge"], [id*="${section}-"][id$="badge"]`);
        badges.forEach(badge => {
            if (isRequired && isComplete) {
                badge.className = 'badge bg-success';
                badge.textContent = 'Complete';
            } else if (isRequired) {
                badge.className = 'badge bg-danger';
                badge.textContent = 'Required';
            } else {
                badge.className = 'badge bg-secondary';
                badge.textContent = 'Optional';
            }
        });
    }

    // Function to hide the walkthrough
    function hideWalkthrough() {
        const container = document.getElementById('settings-walkthrough-container');
        if (container) {
            container.style.display = 'none';
        }
    }
    
    /**
     * Finishes the walkthrough and saves the form
     */
    function finishSetupAndSave() {
        // Hide the walkthrough
        hideWalkthrough();
        
        // Submit the form
        document.getElementById('admin-settings-form').submit();
    }

    // Time-based turnoff functionality
    function toggleTimeControls(type) {
        const mainToggle = document.getElementById(`enable_${type}_${type === 'debug' ? 'logging' : 'processing_logs'}`);
        const timeControls = document.getElementById(`${type}-time-controls`);
        
        if (timeControls) {
            timeControls.style.display = mainToggle.checked ? 'block' : 'none';
        }
    }

    function toggleTimerInputs(type) {
        const timerToggle = document.getElementById(`enable_${type}_${type === 'debug' ? 'logging' : 'processing_logs'}_timer`);
        const timerInputs = document.getElementById(`${type}-timer-inputs`);
        
        if (timerInputs) {
            timerInputs.style.display = timerToggle.checked ? 'block' : 'none';
        }
        
        // Update the max values based on selected unit
        updateTimerLimits(type);
    }

    function updateTimerLimits(type) {
        const unitSelect = document.getElementById(`${type}_timer_unit`);
        const valueInput = document.getElementById(`${type}_timer_value`);
        
        if (unitSelect && valueInput) {
            const unit = unitSelect.value;
            let max = 1;
            
            switch(unit) {
                case 'minutes':
                    max = 120;
                    break;
                case 'hours':
                    max = 24;
                    break;
                case 'days':
                    max = 7;
                    break;
                case 'weeks':
                    max = 52;
                    break;
            }
            
            valueInput.max = max;
            if (parseInt(valueInput.value) > max) {
                valueInput.value = max;
            }
            if (parseInt(valueInput.value) < 1) {
                valueInput.value = 1;
            }
        }
    }

    // Add event listeners when the page loads
    document.addEventListener('DOMContentLoaded', function() {
        // Add change listeners for timer unit dropdowns
        ['debug', 'file'].forEach(type => {
            const unitSelect = document.getElementById(`${type}_timer_unit`);
            if (unitSelect) {
                unitSelect.addEventListener('change', () => updateTimerLimits(type));
            }
            
            const valueInput = document.getElementById(`${type}_timer_value`);
            if (valueInput) {
                valueInput.addEventListener('input', () => updateTimerLimits(type));
            }
        });
        
        // Initialize timer limits
        updateTimerLimits('debug');
        updateTimerLimits('file');
    });

</script>
{% endblock %}
<|MERGE_RESOLUTION|>--- conflicted
+++ resolved
@@ -1788,32 +1788,6 @@
                         <i class="bi bi-info-circle ms-2" data-bs-toggle="tooltip" title="Allow creation of public workspaces that are visible and accessible to all users in the organization for broad knowledge sharing."></i>
                     </div>
 
-<<<<<<< HEAD
-                        <div class="mb-3">
-                            <!-- Pradeep: This is the Place need to toggle the drop down menu for managed Identity / apikey change 3 start  -->
-                            <label for="speech_service_authentication_type" class="form-label">Authentication Type
-                            </label>
-                            <select class="form-select" id="speech_service_authentication_type"
-                                    name="speech_service_authentication_type">
-                                <option value="key" {% if settings.speech_service_authentication_type=='key'
-                                    %}selected{% endif %}>
-                                    Key
-                                </option>
-                                <option value="managed_identity" {% if
-                                    settings.speech_service_authentication_type=='managed_identity'
-                                    %}selected{% endif %}>
-                                    Managed Identity
-                                </option>
-                            <!--Pradeep Changed End-->
-                            <label for="speech_service_key" class="form-label">API Key</label>
-                            <div class="input-group">
-                            <input type="password" class="form-control"
-                                    id="speech_service_key" name="speech_service_key"
-                                    value="{{ settings.speech_service_key or '' }}">
-                            <button type="button" class="btn btn-outline-secondary"
-                                    id="toggle_speech_service_key">Show</button>
-                            </div>
-=======
                     <div id="create_public_workspace_permission_setting" {% if not settings.enable_public_workspaces %}style="display: none;"{% endif %}>
                         <hr> 
                         <div class="form-group form-check form-switch mb-2">
@@ -1825,7 +1799,6 @@
                             <label class="form-check-label ms-2" for="require_member_of_create_public_workspace">
                                 Require Membership to Create Public Workspaces
                             </label>
->>>>>>> e3eec1e8
                         </div>
                         <p class="text-muted small mb-0">
                             If enabled, only users who are members of the 'CreatePublicWorkspaces' role (defined in your App registration) can create public workspaces. If disabled, any authenticated user can create public workspaces (provided 'Enable Public Workspaces' is active).
@@ -1854,10 +1827,167 @@
                     </div>
                 </div>
 
-                <div class="card mb-3 p-3" id="metadata-extraction-section">
-                    <h5>
-                        <i class="bi bi-file-earmark-code me-2"></i>Metadata Extraction
-                    </h5>
+                <div class="card mb-3 p-3">
+                    
+                    <h5>Multimedia Support</h5>
+                    <p class="text-muted mb-2">
+                        Support video and audio file upload for transcription, indexing, and embedding.
+                    </p>
+
+                    
+                    <div class="form-group form-check form-switch mb-3">
+                        <input
+                            type="checkbox"
+                            class="form-check-input"
+                            id="enable_video_file_support"
+                            name="enable_video_file_support"
+                            {% if settings.enable_video_file_support %}checked{% endif %}
+                        >
+                        <label class="form-check-label ms-2" for="enable_video_file_support">
+                            Enable Video File Support
+                        </label>
+                        <i class="bi bi-info-circle ms-2" data-bs-toggle="tooltip" title="Allow video file uploads with automatic transcription and indexing for AI-powered content search and analysis."></i>
+                    </div>
+
+                    <div id="video_indexer_settings" class="card mb-3 p-3"
+                            {% if not settings.enable_video_file_support %}style="display: none;"{% endif %}>
+                        <h5>Video Indexer Settings</h5>
+                        <p class="text-muted">Configure Azure Video Indexer for transcription & indexing.</p>
+
+                        <div class="mb-3">
+                            <label for="video_indexer_endpoint" class="form-label">Endpoint</label>
+                            <input type="text" class="form-control"
+                                id="video_indexer_endpoint" name="video_indexer_endpoint"
+                                value="{{ settings.video_indexer_endpoint or 'https://api.videoindexer.ai' }}">
+                        </div>
+
+                        <div class="mb-3">
+                            <label for="video_indexer_arm_api_version" class="form-label">ARM API Version</label>
+                            <input type="text" class="form-control"
+                                id="video_indexer_arm_api_version" name="video_indexer_arm_api_version"
+                                value="{{ settings.video_indexer_arm_api_version or '2021-11-10-preview' }}">
+                        </div>
+
+                        <div class="mb-3">
+                            <label for="video_indexer_location" class="form-label">Location</label>
+                            <input type="text" class="form-control"
+                                id="video_indexer_location" name="video_indexer_location"
+                                value="{{ settings.video_indexer_location or '' }}">
+                        </div>
+
+                        <div class="mb-3">
+                            <label for="video_indexer_account_id" class="form-label">Account ID</label>
+                            <input type="text" class="form-control"
+                                id="video_indexer_account_id" name="video_indexer_account_id"
+                                value="{{ settings.video_indexer_account_id or '' }}">
+                        </div>
+
+                        <div class="mb-3">
+                            <label for="video_indexer_api_key" class="form-label">API Key</label>
+                            <div class="input-group">
+                            <input type="password" class="form-control"
+                                    id="video_indexer_api_key" name="video_indexer_api_key"
+                                    value="{{ settings.video_indexer_api_key or '' }}">
+                            <button type="button" class="btn btn-outline-secondary"
+                                    id="toggle_video_indexer_api_key">Show</button>
+                        </div>
+                        </div>
+
+                        <div class="mb-3">
+                            <label for="video_indexer_resource_group" class="form-label">Resource Group</label>
+                            <input type="text" class="form-control"
+                                id="video_indexer_resource_group" name="video_indexer_resource_group"
+                                value="{{ settings.video_indexer_resource_group or '' }}">
+                        </div>
+
+                        <div class="mb-3">
+                            <label for="video_indexer_subscription_id" class="form-label">Subscription ID</label>
+                            <input type="text" class="form-control"
+                                id="video_indexer_subscription_id" name="video_indexer_subscription_id"
+                                value="{{ settings.video_indexer_subscription_id or '' }}">
+                        </div>
+
+                        <div class="mb-3">
+                            <label for="video_indexer_account_name" class="form-label">Account Name</label>
+                            <input type="text" class="form-control"
+                                id="video_indexer_account_name" name="video_indexer_account_name"
+                                value="{{ settings.video_indexer_account_name or '' }}">
+                        </div>
+
+                        <div class="mb-3">
+                            <label for="video_index_timeout" class="form-label">Timeout (seconds)</label>
+                            <input type="number" class="form-control"
+                                id="video_index_timeout" name="video_index_timeout"
+                                value="{{ settings.video_index_timeout or 600 }}">
+                        </div>
+                    </div>
+
+                    <div class="form-group form-check form-switch mb-3">
+                        <input
+                            type="checkbox"
+                            class="form-check-input"
+                            id="enable_audio_file_support"
+                            name="enable_audio_file_support"
+                            {% if settings.enable_audio_file_support %}checked{% endif %}
+                        >
+                        <label class="form-check-label ms-2" for="enable_audio_file_support">
+                            Enable Audio File Support
+                        </label>
+                        <i class="bi bi-info-circle ms-2" data-bs-toggle="tooltip" title="Allow audio file uploads with automatic transcription and indexing for AI-powered content search and analysis."></i>
+                    </div>
+
+                    <div id="audio_service_settings" class="card mb-3 p-3"
+                            {% if not settings.enable_audio_file_support %}style="display: none;"{% endif %}>
+                        <h5>Speech Service Settings</h5>
+                        <p class="text-muted">Configure Azure Speech Service for audio transcription & embedding.</p>
+
+                        <div class="mb-3">
+                            <label for="speech_service_endpoint" class="form-label">Endpoint</label>
+                            <input type="text" class="form-control"
+                                id="speech_service_endpoint" name="speech_service_endpoint"
+                                value="{{ settings.speech_service_endpoint or '' }}"
+                                placeholder="https://<location>.cognitiveservices.azure.<com or us>/">
+                        </div>
+
+                        <div class="mb-3">
+                            <label for="speech_service_location" class="form-label">Location</label>
+                            <input type="text" class="form-control"
+                                id="speech_service_location" name="speech_service_location"
+                                value="{{ settings.speech_service_location or '' }}">
+                        </div>
+
+                        <div class="mb-3">
+                            <label for="speech_service_locale" class="form-label">Locale</label>
+                            <input type="text" class="form-control"
+                                id="speech_service_locale" name="speech_service_locale"
+                                value="{{ settings.speech_service_locale or '' }}">
+                        </div>
+
+                        <div class="mb-3">
+                            <label for="speech_service_key" class="form-label">API Key</label>
+                            <div class="input-group">
+                            <input type="password" class="form-control"
+                                    id="speech_service_key" name="speech_service_key"
+                                    value="{{ settings.speech_service_key or '' }}">
+                            <button type="button" class="btn btn-outline-secondary"
+                                    id="toggle_speech_service_key">Show</button>
+                            </div>
+                        </div>
+                    </div>
+
+
+                    <p class="mt-2 mb-0">
+                        <small class="text-muted">
+                            <a href="#citation" onclick="switchTab(event, 'citation-tab')">
+                                Enhanced Citations
+                            </a>
+                             will dramatically improve the citation experience for video and audio files.
+                        </small>
+                    </p>
+                </div>
+
+                <div class="card mb-3 p-3">
+                    <h5>Metadata Extraction</h5>
                     <p class="text-muted">
                       Enable this to automatically parse and store file metadata for advanced indexing and search.
                     </p>
